--- conflicted
+++ resolved
@@ -692,14 +692,11 @@
 	dra7xx_hwmod_init();
 	omap_hwmod_init_postsetup();
 }
-<<<<<<< HEAD
-=======
 
 void __init dra7xx_init_late(void)
 {
 	omap_common_late_init();
 }
->>>>>>> d8ec26d7
 #endif
 
 
