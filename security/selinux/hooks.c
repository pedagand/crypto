/*
 *  NSA Security-Enhanced Linux (SELinux) security module
 *
 *  This file contains the SELinux hook function implementations.
 *
 *  Authors:  Stephen Smalley, <sds@epoch.ncsc.mil>
 *	      Chris Vance, <cvance@nai.com>
 *	      Wayne Salamon, <wsalamon@nai.com>
 *	      James Morris <jmorris@redhat.com>
 *
 *  Copyright (C) 2001,2002 Networks Associates Technology, Inc.
 *  Copyright (C) 2003-2008 Red Hat, Inc., James Morris <jmorris@redhat.com>
 *					   Eric Paris <eparis@redhat.com>
 *  Copyright (C) 2004-2005 Trusted Computer Solutions, Inc.
 *			    <dgoeddel@trustedcs.com>
 *  Copyright (C) 2006, 2007, 2009 Hewlett-Packard Development Company, L.P.
 *	Paul Moore <paul.moore@hp.com>
 *  Copyright (C) 2007 Hitachi Software Engineering Co., Ltd.
 *		       Yuichi Nakamura <ynakam@hitachisoft.jp>
 *
 *	This program is free software; you can redistribute it and/or modify
 *	it under the terms of the GNU General Public License version 2,
 *	as published by the Free Software Foundation.
 */

#include <linux/init.h>
#include <linux/kd.h>
#include <linux/kernel.h>
#include <linux/tracehook.h>
#include <linux/errno.h>
#include <linux/ext2_fs.h>
#include <linux/sched.h>
#include <linux/security.h>
#include <linux/xattr.h>
#include <linux/capability.h>
#include <linux/unistd.h>
#include <linux/mm.h>
#include <linux/mman.h>
#include <linux/slab.h>
#include <linux/pagemap.h>
#include <linux/proc_fs.h>
#include <linux/swap.h>
#include <linux/spinlock.h>
#include <linux/syscalls.h>
#include <linux/dcache.h>
#include <linux/file.h>
#include <linux/fdtable.h>
#include <linux/namei.h>
#include <linux/mount.h>
#include <linux/netfilter_ipv4.h>
#include <linux/netfilter_ipv6.h>
#include <linux/tty.h>
#include <net/icmp.h>
#include <net/ip.h>		/* for local_port_range[] */
#include <net/tcp.h>		/* struct or_callable used in sock_rcv_skb */
#include <net/net_namespace.h>
#include <net/netlabel.h>
#include <linux/uaccess.h>
#include <asm/ioctls.h>
#include <asm/atomic.h>
#include <linux/bitops.h>
#include <linux/interrupt.h>
#include <linux/netdevice.h>	/* for network interface checks */
#include <linux/netlink.h>
#include <linux/tcp.h>
#include <linux/udp.h>
#include <linux/dccp.h>
#include <linux/quota.h>
#include <linux/un.h>		/* for Unix socket types */
#include <net/af_unix.h>	/* for Unix socket types */
#include <linux/parser.h>
#include <linux/nfs_mount.h>
#include <net/ipv6.h>
#include <linux/hugetlb.h>
#include <linux/personality.h>
#include <linux/audit.h>
#include <linux/string.h>
#include <linux/selinux.h>
#include <linux/mutex.h>
#include <linux/posix-timers.h>
#include <linux/syslog.h>
#include <linux/user_namespace.h>

#include "avc.h"
#include "objsec.h"
#include "netif.h"
#include "netnode.h"
#include "netport.h"
#include "xfrm.h"
#include "netlabel.h"
#include "audit.h"

#define NUM_SEL_MNT_OPTS 5

extern int selinux_nlmsg_lookup(u16 sclass, u16 nlmsg_type, u32 *perm);
extern struct security_operations *security_ops;

/* SECMARK reference count */
atomic_t selinux_secmark_refcount = ATOMIC_INIT(0);

#ifdef CONFIG_SECURITY_SELINUX_DEVELOP
int selinux_enforcing;

static int __init enforcing_setup(char *str)
{
	unsigned long enforcing;
	if (!strict_strtoul(str, 0, &enforcing))
		selinux_enforcing = enforcing ? 1 : 0;
	return 1;
}
__setup("enforcing=", enforcing_setup);
#endif

#ifdef CONFIG_SECURITY_SELINUX_BOOTPARAM
int selinux_enabled = CONFIG_SECURITY_SELINUX_BOOTPARAM_VALUE;

static int __init selinux_enabled_setup(char *str)
{
	unsigned long enabled;
	if (!strict_strtoul(str, 0, &enabled))
		selinux_enabled = enabled ? 1 : 0;
	return 1;
}
__setup("selinux=", selinux_enabled_setup);
#else
int selinux_enabled = 1;
#endif

static struct kmem_cache *sel_inode_cache;

/**
 * selinux_secmark_enabled - Check to see if SECMARK is currently enabled
 *
 * Description:
 * This function checks the SECMARK reference counter to see if any SECMARK
 * targets are currently configured, if the reference counter is greater than
 * zero SECMARK is considered to be enabled.  Returns true (1) if SECMARK is
 * enabled, false (0) if SECMARK is disabled.
 *
 */
static int selinux_secmark_enabled(void)
{
	return (atomic_read(&selinux_secmark_refcount) > 0);
}

/*
 * initialise the security for the init task
 */
static void cred_init_security(void)
{
	struct cred *cred = (struct cred *) current->real_cred;
	struct task_security_struct *tsec;

	tsec = kzalloc(sizeof(struct task_security_struct), GFP_KERNEL);
	if (!tsec)
		panic("SELinux:  Failed to initialize initial task.\n");

	tsec->osid = tsec->sid = SECINITSID_KERNEL;
	cred->security = tsec;
}

/*
 * get the security ID of a set of credentials
 */
static inline u32 cred_sid(const struct cred *cred)
{
	const struct task_security_struct *tsec;

	tsec = cred->security;
	return tsec->sid;
}

/*
 * get the objective security ID of a task
 */
static inline u32 task_sid(const struct task_struct *task)
{
	u32 sid;

	rcu_read_lock();
	sid = cred_sid(__task_cred(task));
	rcu_read_unlock();
	return sid;
}

/*
 * get the subjective security ID of the current task
 */
static inline u32 current_sid(void)
{
	const struct task_security_struct *tsec = current_security();

	return tsec->sid;
}

/* Allocate and free functions for each kind of security blob. */

static int inode_alloc_security(struct inode *inode)
{
	struct inode_security_struct *isec;
	u32 sid = current_sid();

	isec = kmem_cache_zalloc(sel_inode_cache, GFP_NOFS);
	if (!isec)
		return -ENOMEM;

	mutex_init(&isec->lock);
	INIT_LIST_HEAD(&isec->list);
	isec->inode = inode;
	isec->sid = SECINITSID_UNLABELED;
	isec->sclass = SECCLASS_FILE;
	isec->task_sid = sid;
	inode->i_security = isec;

	return 0;
}

static void inode_free_security(struct inode *inode)
{
	struct inode_security_struct *isec = inode->i_security;
	struct superblock_security_struct *sbsec = inode->i_sb->s_security;

	spin_lock(&sbsec->isec_lock);
	if (!list_empty(&isec->list))
		list_del_init(&isec->list);
	spin_unlock(&sbsec->isec_lock);

	inode->i_security = NULL;
	kmem_cache_free(sel_inode_cache, isec);
}

static int file_alloc_security(struct file *file)
{
	struct file_security_struct *fsec;
	u32 sid = current_sid();

	fsec = kzalloc(sizeof(struct file_security_struct), GFP_KERNEL);
	if (!fsec)
		return -ENOMEM;

	fsec->sid = sid;
	fsec->fown_sid = sid;
	file->f_security = fsec;

	return 0;
}

static void file_free_security(struct file *file)
{
	struct file_security_struct *fsec = file->f_security;
	file->f_security = NULL;
	kfree(fsec);
}

static int superblock_alloc_security(struct super_block *sb)
{
	struct superblock_security_struct *sbsec;

	sbsec = kzalloc(sizeof(struct superblock_security_struct), GFP_KERNEL);
	if (!sbsec)
		return -ENOMEM;

	mutex_init(&sbsec->lock);
	INIT_LIST_HEAD(&sbsec->isec_head);
	spin_lock_init(&sbsec->isec_lock);
	sbsec->sb = sb;
	sbsec->sid = SECINITSID_UNLABELED;
	sbsec->def_sid = SECINITSID_FILE;
	sbsec->mntpoint_sid = SECINITSID_UNLABELED;
	sb->s_security = sbsec;

	return 0;
}

static void superblock_free_security(struct super_block *sb)
{
	struct superblock_security_struct *sbsec = sb->s_security;
	sb->s_security = NULL;
	kfree(sbsec);
}

/* The security server must be initialized before
   any labeling or access decisions can be provided. */
extern int ss_initialized;

/* The file system's label must be initialized prior to use. */

static const char *labeling_behaviors[6] = {
	"uses xattr",
	"uses transition SIDs",
	"uses task SIDs",
	"uses genfs_contexts",
	"not configured for labeling",
	"uses mountpoint labeling",
};

static int inode_doinit_with_dentry(struct inode *inode, struct dentry *opt_dentry);

static inline int inode_doinit(struct inode *inode)
{
	return inode_doinit_with_dentry(inode, NULL);
}

enum {
	Opt_error = -1,
	Opt_context = 1,
	Opt_fscontext = 2,
	Opt_defcontext = 3,
	Opt_rootcontext = 4,
	Opt_labelsupport = 5,
};

static const match_table_t tokens = {
	{Opt_context, CONTEXT_STR "%s"},
	{Opt_fscontext, FSCONTEXT_STR "%s"},
	{Opt_defcontext, DEFCONTEXT_STR "%s"},
	{Opt_rootcontext, ROOTCONTEXT_STR "%s"},
	{Opt_labelsupport, LABELSUPP_STR},
	{Opt_error, NULL},
};

#define SEL_MOUNT_FAIL_MSG "SELinux:  duplicate or incompatible mount options\n"

static int may_context_mount_sb_relabel(u32 sid,
			struct superblock_security_struct *sbsec,
			const struct cred *cred)
{
	const struct task_security_struct *tsec = cred->security;
	int rc;

	rc = avc_has_perm(tsec->sid, sbsec->sid, SECCLASS_FILESYSTEM,
			  FILESYSTEM__RELABELFROM, NULL);
	if (rc)
		return rc;

	rc = avc_has_perm(tsec->sid, sid, SECCLASS_FILESYSTEM,
			  FILESYSTEM__RELABELTO, NULL);
	return rc;
}

static int may_context_mount_inode_relabel(u32 sid,
			struct superblock_security_struct *sbsec,
			const struct cred *cred)
{
	const struct task_security_struct *tsec = cred->security;
	int rc;
	rc = avc_has_perm(tsec->sid, sbsec->sid, SECCLASS_FILESYSTEM,
			  FILESYSTEM__RELABELFROM, NULL);
	if (rc)
		return rc;

	rc = avc_has_perm(sid, sbsec->sid, SECCLASS_FILESYSTEM,
			  FILESYSTEM__ASSOCIATE, NULL);
	return rc;
}

static int sb_finish_set_opts(struct super_block *sb)
{
	struct superblock_security_struct *sbsec = sb->s_security;
	struct dentry *root = sb->s_root;
	struct inode *root_inode = root->d_inode;
	int rc = 0;

	if (sbsec->behavior == SECURITY_FS_USE_XATTR) {
		/* Make sure that the xattr handler exists and that no
		   error other than -ENODATA is returned by getxattr on
		   the root directory.  -ENODATA is ok, as this may be
		   the first boot of the SELinux kernel before we have
		   assigned xattr values to the filesystem. */
		if (!root_inode->i_op->getxattr) {
			printk(KERN_WARNING "SELinux: (dev %s, type %s) has no "
			       "xattr support\n", sb->s_id, sb->s_type->name);
			rc = -EOPNOTSUPP;
			goto out;
		}
		rc = root_inode->i_op->getxattr(root, XATTR_NAME_SELINUX, NULL, 0);
		if (rc < 0 && rc != -ENODATA) {
			if (rc == -EOPNOTSUPP)
				printk(KERN_WARNING "SELinux: (dev %s, type "
				       "%s) has no security xattr handler\n",
				       sb->s_id, sb->s_type->name);
			else
				printk(KERN_WARNING "SELinux: (dev %s, type "
				       "%s) getxattr errno %d\n", sb->s_id,
				       sb->s_type->name, -rc);
			goto out;
		}
	}

	sbsec->flags |= (SE_SBINITIALIZED | SE_SBLABELSUPP);

	if (sbsec->behavior > ARRAY_SIZE(labeling_behaviors))
		printk(KERN_ERR "SELinux: initialized (dev %s, type %s), unknown behavior\n",
		       sb->s_id, sb->s_type->name);
	else
		printk(KERN_DEBUG "SELinux: initialized (dev %s, type %s), %s\n",
		       sb->s_id, sb->s_type->name,
		       labeling_behaviors[sbsec->behavior-1]);

	if (sbsec->behavior == SECURITY_FS_USE_GENFS ||
	    sbsec->behavior == SECURITY_FS_USE_MNTPOINT ||
	    sbsec->behavior == SECURITY_FS_USE_NONE ||
	    sbsec->behavior > ARRAY_SIZE(labeling_behaviors))
		sbsec->flags &= ~SE_SBLABELSUPP;

	/* Special handling for sysfs. Is genfs but also has setxattr handler*/
	if (strncmp(sb->s_type->name, "sysfs", sizeof("sysfs")) == 0)
		sbsec->flags |= SE_SBLABELSUPP;

	/* Initialize the root inode. */
	rc = inode_doinit_with_dentry(root_inode, root);

	/* Initialize any other inodes associated with the superblock, e.g.
	   inodes created prior to initial policy load or inodes created
	   during get_sb by a pseudo filesystem that directly
	   populates itself. */
	spin_lock(&sbsec->isec_lock);
next_inode:
	if (!list_empty(&sbsec->isec_head)) {
		struct inode_security_struct *isec =
				list_entry(sbsec->isec_head.next,
					   struct inode_security_struct, list);
		struct inode *inode = isec->inode;
		spin_unlock(&sbsec->isec_lock);
		inode = igrab(inode);
		if (inode) {
			if (!IS_PRIVATE(inode))
				inode_doinit(inode);
			iput(inode);
		}
		spin_lock(&sbsec->isec_lock);
		list_del_init(&isec->list);
		goto next_inode;
	}
	spin_unlock(&sbsec->isec_lock);
out:
	return rc;
}

/*
 * This function should allow an FS to ask what it's mount security
 * options were so it can use those later for submounts, displaying
 * mount options, or whatever.
 */
static int selinux_get_mnt_opts(const struct super_block *sb,
				struct security_mnt_opts *opts)
{
	int rc = 0, i;
	struct superblock_security_struct *sbsec = sb->s_security;
	char *context = NULL;
	u32 len;
	char tmp;

	security_init_mnt_opts(opts);

	if (!(sbsec->flags & SE_SBINITIALIZED))
		return -EINVAL;

	if (!ss_initialized)
		return -EINVAL;

	tmp = sbsec->flags & SE_MNTMASK;
	/* count the number of mount options for this sb */
	for (i = 0; i < 8; i++) {
		if (tmp & 0x01)
			opts->num_mnt_opts++;
		tmp >>= 1;
	}
	/* Check if the Label support flag is set */
	if (sbsec->flags & SE_SBLABELSUPP)
		opts->num_mnt_opts++;

	opts->mnt_opts = kcalloc(opts->num_mnt_opts, sizeof(char *), GFP_ATOMIC);
	if (!opts->mnt_opts) {
		rc = -ENOMEM;
		goto out_free;
	}

	opts->mnt_opts_flags = kcalloc(opts->num_mnt_opts, sizeof(int), GFP_ATOMIC);
	if (!opts->mnt_opts_flags) {
		rc = -ENOMEM;
		goto out_free;
	}

	i = 0;
	if (sbsec->flags & FSCONTEXT_MNT) {
		rc = security_sid_to_context(sbsec->sid, &context, &len);
		if (rc)
			goto out_free;
		opts->mnt_opts[i] = context;
		opts->mnt_opts_flags[i++] = FSCONTEXT_MNT;
	}
	if (sbsec->flags & CONTEXT_MNT) {
		rc = security_sid_to_context(sbsec->mntpoint_sid, &context, &len);
		if (rc)
			goto out_free;
		opts->mnt_opts[i] = context;
		opts->mnt_opts_flags[i++] = CONTEXT_MNT;
	}
	if (sbsec->flags & DEFCONTEXT_MNT) {
		rc = security_sid_to_context(sbsec->def_sid, &context, &len);
		if (rc)
			goto out_free;
		opts->mnt_opts[i] = context;
		opts->mnt_opts_flags[i++] = DEFCONTEXT_MNT;
	}
	if (sbsec->flags & ROOTCONTEXT_MNT) {
		struct inode *root = sbsec->sb->s_root->d_inode;
		struct inode_security_struct *isec = root->i_security;

		rc = security_sid_to_context(isec->sid, &context, &len);
		if (rc)
			goto out_free;
		opts->mnt_opts[i] = context;
		opts->mnt_opts_flags[i++] = ROOTCONTEXT_MNT;
	}
	if (sbsec->flags & SE_SBLABELSUPP) {
		opts->mnt_opts[i] = NULL;
		opts->mnt_opts_flags[i++] = SE_SBLABELSUPP;
	}

	BUG_ON(i != opts->num_mnt_opts);

	return 0;

out_free:
	security_free_mnt_opts(opts);
	return rc;
}

static int bad_option(struct superblock_security_struct *sbsec, char flag,
		      u32 old_sid, u32 new_sid)
{
	char mnt_flags = sbsec->flags & SE_MNTMASK;

	/* check if the old mount command had the same options */
	if (sbsec->flags & SE_SBINITIALIZED)
		if (!(sbsec->flags & flag) ||
		    (old_sid != new_sid))
			return 1;

	/* check if we were passed the same options twice,
	 * aka someone passed context=a,context=b
	 */
	if (!(sbsec->flags & SE_SBINITIALIZED))
		if (mnt_flags & flag)
			return 1;
	return 0;
}

/*
 * Allow filesystems with binary mount data to explicitly set mount point
 * labeling information.
 */
static int selinux_set_mnt_opts(struct super_block *sb,
				struct security_mnt_opts *opts)
{
	const struct cred *cred = current_cred();
	int rc = 0, i;
	struct superblock_security_struct *sbsec = sb->s_security;
	const char *name = sb->s_type->name;
	struct inode *inode = sbsec->sb->s_root->d_inode;
	struct inode_security_struct *root_isec = inode->i_security;
	u32 fscontext_sid = 0, context_sid = 0, rootcontext_sid = 0;
	u32 defcontext_sid = 0;
	char **mount_options = opts->mnt_opts;
	int *flags = opts->mnt_opts_flags;
	int num_opts = opts->num_mnt_opts;

	mutex_lock(&sbsec->lock);

	if (!ss_initialized) {
		if (!num_opts) {
			/* Defer initialization until selinux_complete_init,
			   after the initial policy is loaded and the security
			   server is ready to handle calls. */
			goto out;
		}
		rc = -EINVAL;
		printk(KERN_WARNING "SELinux: Unable to set superblock options "
			"before the security server is initialized\n");
		goto out;
	}

	/*
	 * Binary mount data FS will come through this function twice.  Once
	 * from an explicit call and once from the generic calls from the vfs.
	 * Since the generic VFS calls will not contain any security mount data
	 * we need to skip the double mount verification.
	 *
	 * This does open a hole in which we will not notice if the first
	 * mount using this sb set explict options and a second mount using
	 * this sb does not set any security options.  (The first options
	 * will be used for both mounts)
	 */
	if ((sbsec->flags & SE_SBINITIALIZED) && (sb->s_type->fs_flags & FS_BINARY_MOUNTDATA)
	    && (num_opts == 0))
		goto out;

	/*
	 * parse the mount options, check if they are valid sids.
	 * also check if someone is trying to mount the same sb more
	 * than once with different security options.
	 */
	for (i = 0; i < num_opts; i++) {
		u32 sid;

		if (flags[i] == SE_SBLABELSUPP)
			continue;
		rc = security_context_to_sid(mount_options[i],
					     strlen(mount_options[i]), &sid);
		if (rc) {
			printk(KERN_WARNING "SELinux: security_context_to_sid"
			       "(%s) failed for (dev %s, type %s) errno=%d\n",
			       mount_options[i], sb->s_id, name, rc);
			goto out;
		}
		switch (flags[i]) {
		case FSCONTEXT_MNT:
			fscontext_sid = sid;

			if (bad_option(sbsec, FSCONTEXT_MNT, sbsec->sid,
					fscontext_sid))
				goto out_double_mount;

			sbsec->flags |= FSCONTEXT_MNT;
			break;
		case CONTEXT_MNT:
			context_sid = sid;

			if (bad_option(sbsec, CONTEXT_MNT, sbsec->mntpoint_sid,
					context_sid))
				goto out_double_mount;

			sbsec->flags |= CONTEXT_MNT;
			break;
		case ROOTCONTEXT_MNT:
			rootcontext_sid = sid;

			if (bad_option(sbsec, ROOTCONTEXT_MNT, root_isec->sid,
					rootcontext_sid))
				goto out_double_mount;

			sbsec->flags |= ROOTCONTEXT_MNT;

			break;
		case DEFCONTEXT_MNT:
			defcontext_sid = sid;

			if (bad_option(sbsec, DEFCONTEXT_MNT, sbsec->def_sid,
					defcontext_sid))
				goto out_double_mount;

			sbsec->flags |= DEFCONTEXT_MNT;

			break;
		default:
			rc = -EINVAL;
			goto out;
		}
	}

	if (sbsec->flags & SE_SBINITIALIZED) {
		/* previously mounted with options, but not on this attempt? */
		if ((sbsec->flags & SE_MNTMASK) && !num_opts)
			goto out_double_mount;
		rc = 0;
		goto out;
	}

	if (strcmp(sb->s_type->name, "proc") == 0)
		sbsec->flags |= SE_SBPROC;

	/* Determine the labeling behavior to use for this filesystem type. */
	rc = security_fs_use((sbsec->flags & SE_SBPROC) ? "proc" : sb->s_type->name, &sbsec->behavior, &sbsec->sid);
	if (rc) {
		printk(KERN_WARNING "%s: security_fs_use(%s) returned %d\n",
		       __func__, sb->s_type->name, rc);
		goto out;
	}

	/* sets the context of the superblock for the fs being mounted. */
	if (fscontext_sid) {
		rc = may_context_mount_sb_relabel(fscontext_sid, sbsec, cred);
		if (rc)
			goto out;

		sbsec->sid = fscontext_sid;
	}

	/*
	 * Switch to using mount point labeling behavior.
	 * sets the label used on all file below the mountpoint, and will set
	 * the superblock context if not already set.
	 */
	if (context_sid) {
		if (!fscontext_sid) {
			rc = may_context_mount_sb_relabel(context_sid, sbsec,
							  cred);
			if (rc)
				goto out;
			sbsec->sid = context_sid;
		} else {
			rc = may_context_mount_inode_relabel(context_sid, sbsec,
							     cred);
			if (rc)
				goto out;
		}
		if (!rootcontext_sid)
			rootcontext_sid = context_sid;

		sbsec->mntpoint_sid = context_sid;
		sbsec->behavior = SECURITY_FS_USE_MNTPOINT;
	}

	if (rootcontext_sid) {
		rc = may_context_mount_inode_relabel(rootcontext_sid, sbsec,
						     cred);
		if (rc)
			goto out;

		root_isec->sid = rootcontext_sid;
		root_isec->initialized = 1;
	}

	if (defcontext_sid) {
		if (sbsec->behavior != SECURITY_FS_USE_XATTR) {
			rc = -EINVAL;
			printk(KERN_WARNING "SELinux: defcontext option is "
			       "invalid for this filesystem type\n");
			goto out;
		}

		if (defcontext_sid != sbsec->def_sid) {
			rc = may_context_mount_inode_relabel(defcontext_sid,
							     sbsec, cred);
			if (rc)
				goto out;
		}

		sbsec->def_sid = defcontext_sid;
	}

	rc = sb_finish_set_opts(sb);
out:
	mutex_unlock(&sbsec->lock);
	return rc;
out_double_mount:
	rc = -EINVAL;
	printk(KERN_WARNING "SELinux: mount invalid.  Same superblock, different "
	       "security settings for (dev %s, type %s)\n", sb->s_id, name);
	goto out;
}

static void selinux_sb_clone_mnt_opts(const struct super_block *oldsb,
					struct super_block *newsb)
{
	const struct superblock_security_struct *oldsbsec = oldsb->s_security;
	struct superblock_security_struct *newsbsec = newsb->s_security;

	int set_fscontext =	(oldsbsec->flags & FSCONTEXT_MNT);
	int set_context =	(oldsbsec->flags & CONTEXT_MNT);
	int set_rootcontext =	(oldsbsec->flags & ROOTCONTEXT_MNT);

	/*
	 * if the parent was able to be mounted it clearly had no special lsm
	 * mount options.  thus we can safely deal with this superblock later
	 */
	if (!ss_initialized)
		return;

	/* how can we clone if the old one wasn't set up?? */
	BUG_ON(!(oldsbsec->flags & SE_SBINITIALIZED));

	/* if fs is reusing a sb, just let its options stand... */
	if (newsbsec->flags & SE_SBINITIALIZED)
		return;

	mutex_lock(&newsbsec->lock);

	newsbsec->flags = oldsbsec->flags;

	newsbsec->sid = oldsbsec->sid;
	newsbsec->def_sid = oldsbsec->def_sid;
	newsbsec->behavior = oldsbsec->behavior;

	if (set_context) {
		u32 sid = oldsbsec->mntpoint_sid;

		if (!set_fscontext)
			newsbsec->sid = sid;
		if (!set_rootcontext) {
			struct inode *newinode = newsb->s_root->d_inode;
			struct inode_security_struct *newisec = newinode->i_security;
			newisec->sid = sid;
		}
		newsbsec->mntpoint_sid = sid;
	}
	if (set_rootcontext) {
		const struct inode *oldinode = oldsb->s_root->d_inode;
		const struct inode_security_struct *oldisec = oldinode->i_security;
		struct inode *newinode = newsb->s_root->d_inode;
		struct inode_security_struct *newisec = newinode->i_security;

		newisec->sid = oldisec->sid;
	}

	sb_finish_set_opts(newsb);
	mutex_unlock(&newsbsec->lock);
}

static int selinux_parse_opts_str(char *options,
				  struct security_mnt_opts *opts)
{
	char *p;
	char *context = NULL, *defcontext = NULL;
	char *fscontext = NULL, *rootcontext = NULL;
	int rc, num_mnt_opts = 0;

	opts->num_mnt_opts = 0;

	/* Standard string-based options. */
	while ((p = strsep(&options, "|")) != NULL) {
		int token;
		substring_t args[MAX_OPT_ARGS];

		if (!*p)
			continue;

		token = match_token(p, tokens, args);

		switch (token) {
		case Opt_context:
			if (context || defcontext) {
				rc = -EINVAL;
				printk(KERN_WARNING SEL_MOUNT_FAIL_MSG);
				goto out_err;
			}
			context = match_strdup(&args[0]);
			if (!context) {
				rc = -ENOMEM;
				goto out_err;
			}
			break;

		case Opt_fscontext:
			if (fscontext) {
				rc = -EINVAL;
				printk(KERN_WARNING SEL_MOUNT_FAIL_MSG);
				goto out_err;
			}
			fscontext = match_strdup(&args[0]);
			if (!fscontext) {
				rc = -ENOMEM;
				goto out_err;
			}
			break;

		case Opt_rootcontext:
			if (rootcontext) {
				rc = -EINVAL;
				printk(KERN_WARNING SEL_MOUNT_FAIL_MSG);
				goto out_err;
			}
			rootcontext = match_strdup(&args[0]);
			if (!rootcontext) {
				rc = -ENOMEM;
				goto out_err;
			}
			break;

		case Opt_defcontext:
			if (context || defcontext) {
				rc = -EINVAL;
				printk(KERN_WARNING SEL_MOUNT_FAIL_MSG);
				goto out_err;
			}
			defcontext = match_strdup(&args[0]);
			if (!defcontext) {
				rc = -ENOMEM;
				goto out_err;
			}
			break;
		case Opt_labelsupport:
			break;
		default:
			rc = -EINVAL;
			printk(KERN_WARNING "SELinux:  unknown mount option\n");
			goto out_err;

		}
	}

	rc = -ENOMEM;
	opts->mnt_opts = kcalloc(NUM_SEL_MNT_OPTS, sizeof(char *), GFP_ATOMIC);
	if (!opts->mnt_opts)
		goto out_err;

	opts->mnt_opts_flags = kcalloc(NUM_SEL_MNT_OPTS, sizeof(int), GFP_ATOMIC);
	if (!opts->mnt_opts_flags) {
		kfree(opts->mnt_opts);
		goto out_err;
	}

	if (fscontext) {
		opts->mnt_opts[num_mnt_opts] = fscontext;
		opts->mnt_opts_flags[num_mnt_opts++] = FSCONTEXT_MNT;
	}
	if (context) {
		opts->mnt_opts[num_mnt_opts] = context;
		opts->mnt_opts_flags[num_mnt_opts++] = CONTEXT_MNT;
	}
	if (rootcontext) {
		opts->mnt_opts[num_mnt_opts] = rootcontext;
		opts->mnt_opts_flags[num_mnt_opts++] = ROOTCONTEXT_MNT;
	}
	if (defcontext) {
		opts->mnt_opts[num_mnt_opts] = defcontext;
		opts->mnt_opts_flags[num_mnt_opts++] = DEFCONTEXT_MNT;
	}

	opts->num_mnt_opts = num_mnt_opts;
	return 0;

out_err:
	kfree(context);
	kfree(defcontext);
	kfree(fscontext);
	kfree(rootcontext);
	return rc;
}
/*
 * string mount options parsing and call set the sbsec
 */
static int superblock_doinit(struct super_block *sb, void *data)
{
	int rc = 0;
	char *options = data;
	struct security_mnt_opts opts;

	security_init_mnt_opts(&opts);

	if (!data)
		goto out;

	BUG_ON(sb->s_type->fs_flags & FS_BINARY_MOUNTDATA);

	rc = selinux_parse_opts_str(options, &opts);
	if (rc)
		goto out_err;

out:
	rc = selinux_set_mnt_opts(sb, &opts);

out_err:
	security_free_mnt_opts(&opts);
	return rc;
}

static void selinux_write_opts(struct seq_file *m,
			       struct security_mnt_opts *opts)
{
	int i;
	char *prefix;

	for (i = 0; i < opts->num_mnt_opts; i++) {
		char *has_comma;

		if (opts->mnt_opts[i])
			has_comma = strchr(opts->mnt_opts[i], ',');
		else
			has_comma = NULL;

		switch (opts->mnt_opts_flags[i]) {
		case CONTEXT_MNT:
			prefix = CONTEXT_STR;
			break;
		case FSCONTEXT_MNT:
			prefix = FSCONTEXT_STR;
			break;
		case ROOTCONTEXT_MNT:
			prefix = ROOTCONTEXT_STR;
			break;
		case DEFCONTEXT_MNT:
			prefix = DEFCONTEXT_STR;
			break;
		case SE_SBLABELSUPP:
			seq_putc(m, ',');
			seq_puts(m, LABELSUPP_STR);
			continue;
		default:
			BUG();
			return;
		};
		/* we need a comma before each option */
		seq_putc(m, ',');
		seq_puts(m, prefix);
		if (has_comma)
			seq_putc(m, '\"');
		seq_puts(m, opts->mnt_opts[i]);
		if (has_comma)
			seq_putc(m, '\"');
	}
}

static int selinux_sb_show_options(struct seq_file *m, struct super_block *sb)
{
	struct security_mnt_opts opts;
	int rc;

	rc = selinux_get_mnt_opts(sb, &opts);
	if (rc) {
		/* before policy load we may get EINVAL, don't show anything */
		if (rc == -EINVAL)
			rc = 0;
		return rc;
	}

	selinux_write_opts(m, &opts);

	security_free_mnt_opts(&opts);

	return rc;
}

static inline u16 inode_mode_to_security_class(umode_t mode)
{
	switch (mode & S_IFMT) {
	case S_IFSOCK:
		return SECCLASS_SOCK_FILE;
	case S_IFLNK:
		return SECCLASS_LNK_FILE;
	case S_IFREG:
		return SECCLASS_FILE;
	case S_IFBLK:
		return SECCLASS_BLK_FILE;
	case S_IFDIR:
		return SECCLASS_DIR;
	case S_IFCHR:
		return SECCLASS_CHR_FILE;
	case S_IFIFO:
		return SECCLASS_FIFO_FILE;

	}

	return SECCLASS_FILE;
}

static inline int default_protocol_stream(int protocol)
{
	return (protocol == IPPROTO_IP || protocol == IPPROTO_TCP);
}

static inline int default_protocol_dgram(int protocol)
{
	return (protocol == IPPROTO_IP || protocol == IPPROTO_UDP);
}

static inline u16 socket_type_to_security_class(int family, int type, int protocol)
{
	switch (family) {
	case PF_UNIX:
		switch (type) {
		case SOCK_STREAM:
		case SOCK_SEQPACKET:
			return SECCLASS_UNIX_STREAM_SOCKET;
		case SOCK_DGRAM:
			return SECCLASS_UNIX_DGRAM_SOCKET;
		}
		break;
	case PF_INET:
	case PF_INET6:
		switch (type) {
		case SOCK_STREAM:
			if (default_protocol_stream(protocol))
				return SECCLASS_TCP_SOCKET;
			else
				return SECCLASS_RAWIP_SOCKET;
		case SOCK_DGRAM:
			if (default_protocol_dgram(protocol))
				return SECCLASS_UDP_SOCKET;
			else
				return SECCLASS_RAWIP_SOCKET;
		case SOCK_DCCP:
			return SECCLASS_DCCP_SOCKET;
		default:
			return SECCLASS_RAWIP_SOCKET;
		}
		break;
	case PF_NETLINK:
		switch (protocol) {
		case NETLINK_ROUTE:
			return SECCLASS_NETLINK_ROUTE_SOCKET;
		case NETLINK_FIREWALL:
			return SECCLASS_NETLINK_FIREWALL_SOCKET;
		case NETLINK_INET_DIAG:
			return SECCLASS_NETLINK_TCPDIAG_SOCKET;
		case NETLINK_NFLOG:
			return SECCLASS_NETLINK_NFLOG_SOCKET;
		case NETLINK_XFRM:
			return SECCLASS_NETLINK_XFRM_SOCKET;
		case NETLINK_SELINUX:
			return SECCLASS_NETLINK_SELINUX_SOCKET;
		case NETLINK_AUDIT:
			return SECCLASS_NETLINK_AUDIT_SOCKET;
		case NETLINK_IP6_FW:
			return SECCLASS_NETLINK_IP6FW_SOCKET;
		case NETLINK_DNRTMSG:
			return SECCLASS_NETLINK_DNRT_SOCKET;
		case NETLINK_KOBJECT_UEVENT:
			return SECCLASS_NETLINK_KOBJECT_UEVENT_SOCKET;
		default:
			return SECCLASS_NETLINK_SOCKET;
		}
	case PF_PACKET:
		return SECCLASS_PACKET_SOCKET;
	case PF_KEY:
		return SECCLASS_KEY_SOCKET;
	case PF_APPLETALK:
		return SECCLASS_APPLETALK_SOCKET;
	}

	return SECCLASS_SOCKET;
}

#ifdef CONFIG_PROC_FS
static int selinux_proc_get_sid(struct dentry *dentry,
				u16 tclass,
				u32 *sid)
{
	int rc;
	char *buffer, *path;

	buffer = (char *)__get_free_page(GFP_KERNEL);
	if (!buffer)
		return -ENOMEM;

	path = dentry_path_raw(dentry, buffer, PAGE_SIZE);
	if (IS_ERR(path))
		rc = PTR_ERR(path);
	else {
		/* each process gets a /proc/PID/ entry. Strip off the
		 * PID part to get a valid selinux labeling.
		 * e.g. /proc/1/net/rpc/nfs -> /net/rpc/nfs */
		while (path[1] >= '0' && path[1] <= '9') {
			path[1] = '/';
			path++;
		}
		rc = security_genfs_sid("proc", path, tclass, sid);
	}
	free_page((unsigned long)buffer);
	return rc;
}
#else
static int selinux_proc_get_sid(struct dentry *dentry,
				u16 tclass,
				u32 *sid)
{
	return -EINVAL;
}
#endif

/* The inode's security attributes must be initialized before first use. */
static int inode_doinit_with_dentry(struct inode *inode, struct dentry *opt_dentry)
{
	struct superblock_security_struct *sbsec = NULL;
	struct inode_security_struct *isec = inode->i_security;
	u32 sid;
	struct dentry *dentry;
#define INITCONTEXTLEN 255
	char *context = NULL;
	unsigned len = 0;
	int rc = 0;

	if (isec->initialized)
		goto out;

	mutex_lock(&isec->lock);
	if (isec->initialized)
		goto out_unlock;

	sbsec = inode->i_sb->s_security;
	if (!(sbsec->flags & SE_SBINITIALIZED)) {
		/* Defer initialization until selinux_complete_init,
		   after the initial policy is loaded and the security
		   server is ready to handle calls. */
		spin_lock(&sbsec->isec_lock);
		if (list_empty(&isec->list))
			list_add(&isec->list, &sbsec->isec_head);
		spin_unlock(&sbsec->isec_lock);
		goto out_unlock;
	}

	switch (sbsec->behavior) {
	case SECURITY_FS_USE_XATTR:
		if (!inode->i_op->getxattr) {
			isec->sid = sbsec->def_sid;
			break;
		}

		/* Need a dentry, since the xattr API requires one.
		   Life would be simpler if we could just pass the inode. */
		if (opt_dentry) {
			/* Called from d_instantiate or d_splice_alias. */
			dentry = dget(opt_dentry);
		} else {
			/* Called from selinux_complete_init, try to find a dentry. */
			dentry = d_find_alias(inode);
		}
		if (!dentry) {
			/*
			 * this is can be hit on boot when a file is accessed
			 * before the policy is loaded.  When we load policy we
			 * may find inodes that have no dentry on the
			 * sbsec->isec_head list.  No reason to complain as these
			 * will get fixed up the next time we go through
			 * inode_doinit with a dentry, before these inodes could
			 * be used again by userspace.
			 */
			goto out_unlock;
		}

		len = INITCONTEXTLEN;
		context = kmalloc(len+1, GFP_NOFS);
		if (!context) {
			rc = -ENOMEM;
			dput(dentry);
			goto out_unlock;
		}
		context[len] = '\0';
		rc = inode->i_op->getxattr(dentry, XATTR_NAME_SELINUX,
					   context, len);
		if (rc == -ERANGE) {
			kfree(context);

			/* Need a larger buffer.  Query for the right size. */
			rc = inode->i_op->getxattr(dentry, XATTR_NAME_SELINUX,
						   NULL, 0);
			if (rc < 0) {
				dput(dentry);
				goto out_unlock;
			}
			len = rc;
			context = kmalloc(len+1, GFP_NOFS);
			if (!context) {
				rc = -ENOMEM;
				dput(dentry);
				goto out_unlock;
			}
			context[len] = '\0';
			rc = inode->i_op->getxattr(dentry,
						   XATTR_NAME_SELINUX,
						   context, len);
		}
		dput(dentry);
		if (rc < 0) {
			if (rc != -ENODATA) {
				printk(KERN_WARNING "SELinux: %s:  getxattr returned "
				       "%d for dev=%s ino=%ld\n", __func__,
				       -rc, inode->i_sb->s_id, inode->i_ino);
				kfree(context);
				goto out_unlock;
			}
			/* Map ENODATA to the default file SID */
			sid = sbsec->def_sid;
			rc = 0;
		} else {
			rc = security_context_to_sid_default(context, rc, &sid,
							     sbsec->def_sid,
							     GFP_NOFS);
			if (rc) {
				char *dev = inode->i_sb->s_id;
				unsigned long ino = inode->i_ino;

				if (rc == -EINVAL) {
					if (printk_ratelimit())
						printk(KERN_NOTICE "SELinux: inode=%lu on dev=%s was found to have an invalid "
							"context=%s.  This indicates you may need to relabel the inode or the "
							"filesystem in question.\n", ino, dev, context);
				} else {
					printk(KERN_WARNING "SELinux: %s:  context_to_sid(%s) "
					       "returned %d for dev=%s ino=%ld\n",
					       __func__, context, -rc, dev, ino);
				}
				kfree(context);
				/* Leave with the unlabeled SID */
				rc = 0;
				break;
			}
		}
		kfree(context);
		isec->sid = sid;
		break;
	case SECURITY_FS_USE_TASK:
		isec->sid = isec->task_sid;
		break;
	case SECURITY_FS_USE_TRANS:
		/* Default to the fs SID. */
		isec->sid = sbsec->sid;

		/* Try to obtain a transition SID. */
		isec->sclass = inode_mode_to_security_class(inode->i_mode);
		rc = security_transition_sid(isec->task_sid, sbsec->sid,
					     isec->sclass, NULL, &sid);
		if (rc)
			goto out_unlock;
		isec->sid = sid;
		break;
	case SECURITY_FS_USE_MNTPOINT:
		isec->sid = sbsec->mntpoint_sid;
		break;
	default:
		/* Default to the fs superblock SID. */
		isec->sid = sbsec->sid;

		if ((sbsec->flags & SE_SBPROC) && !S_ISLNK(inode->i_mode)) {
			if (opt_dentry) {
				isec->sclass = inode_mode_to_security_class(inode->i_mode);
				rc = selinux_proc_get_sid(opt_dentry,
							  isec->sclass,
							  &sid);
				if (rc)
					goto out_unlock;
				isec->sid = sid;
			}
		}
		break;
	}

	isec->initialized = 1;

out_unlock:
	mutex_unlock(&isec->lock);
out:
	if (isec->sclass == SECCLASS_FILE)
		isec->sclass = inode_mode_to_security_class(inode->i_mode);
	return rc;
}

/* Convert a Linux signal to an access vector. */
static inline u32 signal_to_av(int sig)
{
	u32 perm = 0;

	switch (sig) {
	case SIGCHLD:
		/* Commonly granted from child to parent. */
		perm = PROCESS__SIGCHLD;
		break;
	case SIGKILL:
		/* Cannot be caught or ignored */
		perm = PROCESS__SIGKILL;
		break;
	case SIGSTOP:
		/* Cannot be caught or ignored */
		perm = PROCESS__SIGSTOP;
		break;
	default:
		/* All other signals. */
		perm = PROCESS__SIGNAL;
		break;
	}

	return perm;
}

/*
 * Check permission between a pair of credentials
 * fork check, ptrace check, etc.
 */
static int cred_has_perm(const struct cred *actor,
			 const struct cred *target,
			 u32 perms)
{
	u32 asid = cred_sid(actor), tsid = cred_sid(target);

	return avc_has_perm(asid, tsid, SECCLASS_PROCESS, perms, NULL);
}

/*
 * Check permission between a pair of tasks, e.g. signal checks,
 * fork check, ptrace check, etc.
 * tsk1 is the actor and tsk2 is the target
 * - this uses the default subjective creds of tsk1
 */
static int task_has_perm(const struct task_struct *tsk1,
			 const struct task_struct *tsk2,
			 u32 perms)
{
	const struct task_security_struct *__tsec1, *__tsec2;
	u32 sid1, sid2;

	rcu_read_lock();
	__tsec1 = __task_cred(tsk1)->security;	sid1 = __tsec1->sid;
	__tsec2 = __task_cred(tsk2)->security;	sid2 = __tsec2->sid;
	rcu_read_unlock();
	return avc_has_perm(sid1, sid2, SECCLASS_PROCESS, perms, NULL);
}

/*
 * Check permission between current and another task, e.g. signal checks,
 * fork check, ptrace check, etc.
 * current is the actor and tsk2 is the target
 * - this uses current's subjective creds
 */
static int current_has_perm(const struct task_struct *tsk,
			    u32 perms)
{
	u32 sid, tsid;

	sid = current_sid();
	tsid = task_sid(tsk);
	return avc_has_perm(sid, tsid, SECCLASS_PROCESS, perms, NULL);
}

#if CAP_LAST_CAP > 63
#error Fix SELinux to handle capabilities > 63.
#endif

/* Check whether a task is allowed to use a capability. */
static int task_has_capability(struct task_struct *tsk,
			       const struct cred *cred,
			       int cap, int audit)
{
	struct common_audit_data ad;
	struct av_decision avd;
	u16 sclass;
	u32 sid = cred_sid(cred);
	u32 av = CAP_TO_MASK(cap);
	int rc;

	COMMON_AUDIT_DATA_INIT(&ad, CAP);
	ad.tsk = tsk;
	ad.u.cap = cap;

	switch (CAP_TO_INDEX(cap)) {
	case 0:
		sclass = SECCLASS_CAPABILITY;
		break;
	case 1:
		sclass = SECCLASS_CAPABILITY2;
		break;
	default:
		printk(KERN_ERR
		       "SELinux:  out of range capability %d\n", cap);
		BUG();
		return -EINVAL;
	}

	rc = avc_has_perm_noaudit(sid, sid, sclass, av, 0, &avd);
	if (audit == SECURITY_CAP_AUDIT) {
		int rc2 = avc_audit(sid, sid, sclass, av, &avd, rc, &ad, 0);
		if (rc2)
			return rc2;
	}
	return rc;
}

/* Check whether a task is allowed to use a system operation. */
static int task_has_system(struct task_struct *tsk,
			   u32 perms)
{
	u32 sid = task_sid(tsk);

	return avc_has_perm(sid, SECINITSID_KERNEL,
			    SECCLASS_SYSTEM, perms, NULL);
}

/* Check whether a task has a particular permission to an inode.
   The 'adp' parameter is optional and allows other audit
   data to be passed (e.g. the dentry). */
static int inode_has_perm(const struct cred *cred,
			  struct inode *inode,
			  u32 perms,
			  struct common_audit_data *adp,
			  unsigned flags)
{
	struct inode_security_struct *isec;
	u32 sid;

	validate_creds(cred);

	if (unlikely(IS_PRIVATE(inode)))
		return 0;

	sid = cred_sid(cred);
	isec = inode->i_security;

	return avc_has_perm_flags(sid, isec->sid, isec->sclass, perms, adp, flags);
}

static int inode_has_perm_noadp(const struct cred *cred,
				struct inode *inode,
				u32 perms,
				unsigned flags)
{
	struct common_audit_data ad;

<<<<<<< HEAD
	return avc_has_perm_flags(sid, isec->sid, isec->sclass, perms, adp, flags);
=======
	COMMON_AUDIT_DATA_INIT(&ad, INODE);
	ad.u.inode = inode;
	return inode_has_perm(cred, inode, perms, &ad, flags);
>>>>>>> 56299378
}

/* Same as inode_has_perm, but pass explicit audit data containing
   the dentry to help the auditing code to more easily generate the
   pathname if needed. */
static inline int dentry_has_perm(const struct cred *cred,
				  struct dentry *dentry,
				  u32 av)
{
	struct inode *inode = dentry->d_inode;
	struct common_audit_data ad;

<<<<<<< HEAD
	COMMON_AUDIT_DATA_INIT(&ad, FS);
	ad.u.fs.path.mnt = mnt;
	ad.u.fs.path.dentry = dentry;
=======
	COMMON_AUDIT_DATA_INIT(&ad, DENTRY);
	ad.u.dentry = dentry;
	return inode_has_perm(cred, inode, av, &ad, 0);
}

/* Same as inode_has_perm, but pass explicit audit data containing
   the path to help the auditing code to more easily generate the
   pathname if needed. */
static inline int path_has_perm(const struct cred *cred,
				struct path *path,
				u32 av)
{
	struct inode *inode = path->dentry->d_inode;
	struct common_audit_data ad;

	COMMON_AUDIT_DATA_INIT(&ad, PATH);
	ad.u.path = *path;
>>>>>>> 56299378
	return inode_has_perm(cred, inode, av, &ad, 0);
}

/* Check whether a task can use an open file descriptor to
   access an inode in a given way.  Check access to the
   descriptor itself, and then use dentry_has_perm to
   check a particular permission to the file.
   Access to the descriptor is implicitly granted if it
   has the same SID as the process.  If av is zero, then
   access to the file is not checked, e.g. for cases
   where only the descriptor is affected like seek. */
static int file_has_perm(const struct cred *cred,
			 struct file *file,
			 u32 av)
{
	struct file_security_struct *fsec = file->f_security;
	struct inode *inode = file->f_path.dentry->d_inode;
	struct common_audit_data ad;
	u32 sid = cred_sid(cred);
	int rc;

	COMMON_AUDIT_DATA_INIT(&ad, PATH);
	ad.u.path = file->f_path;

	if (sid != fsec->sid) {
		rc = avc_has_perm(sid, fsec->sid,
				  SECCLASS_FD,
				  FD__USE,
				  &ad);
		if (rc)
			goto out;
	}

	/* av is zero if only checking access to the descriptor. */
	rc = 0;
	if (av)
		rc = inode_has_perm(cred, inode, av, &ad, 0);

out:
	return rc;
}

/* Check whether a task can create a file. */
static int may_create(struct inode *dir,
		      struct dentry *dentry,
		      u16 tclass)
{
	const struct task_security_struct *tsec = current_security();
	struct inode_security_struct *dsec;
	struct superblock_security_struct *sbsec;
	u32 sid, newsid;
	struct common_audit_data ad;
	int rc;

	dsec = dir->i_security;
	sbsec = dir->i_sb->s_security;

	sid = tsec->sid;
	newsid = tsec->create_sid;

	COMMON_AUDIT_DATA_INIT(&ad, DENTRY);
	ad.u.dentry = dentry;

	rc = avc_has_perm(sid, dsec->sid, SECCLASS_DIR,
			  DIR__ADD_NAME | DIR__SEARCH,
			  &ad);
	if (rc)
		return rc;

	if (!newsid || !(sbsec->flags & SE_SBLABELSUPP)) {
		rc = security_transition_sid(sid, dsec->sid, tclass,
					     &dentry->d_name, &newsid);
		if (rc)
			return rc;
	}

	rc = avc_has_perm(sid, newsid, tclass, FILE__CREATE, &ad);
	if (rc)
		return rc;

	return avc_has_perm(newsid, sbsec->sid,
			    SECCLASS_FILESYSTEM,
			    FILESYSTEM__ASSOCIATE, &ad);
}

/* Check whether a task can create a key. */
static int may_create_key(u32 ksid,
			  struct task_struct *ctx)
{
	u32 sid = task_sid(ctx);

	return avc_has_perm(sid, ksid, SECCLASS_KEY, KEY__CREATE, NULL);
}

#define MAY_LINK	0
#define MAY_UNLINK	1
#define MAY_RMDIR	2

/* Check whether a task can link, unlink, or rmdir a file/directory. */
static int may_link(struct inode *dir,
		    struct dentry *dentry,
		    int kind)

{
	struct inode_security_struct *dsec, *isec;
	struct common_audit_data ad;
	u32 sid = current_sid();
	u32 av;
	int rc;

	dsec = dir->i_security;
	isec = dentry->d_inode->i_security;

	COMMON_AUDIT_DATA_INIT(&ad, DENTRY);
	ad.u.dentry = dentry;

	av = DIR__SEARCH;
	av |= (kind ? DIR__REMOVE_NAME : DIR__ADD_NAME);
	rc = avc_has_perm(sid, dsec->sid, SECCLASS_DIR, av, &ad);
	if (rc)
		return rc;

	switch (kind) {
	case MAY_LINK:
		av = FILE__LINK;
		break;
	case MAY_UNLINK:
		av = FILE__UNLINK;
		break;
	case MAY_RMDIR:
		av = DIR__RMDIR;
		break;
	default:
		printk(KERN_WARNING "SELinux: %s:  unrecognized kind %d\n",
			__func__, kind);
		return 0;
	}

	rc = avc_has_perm(sid, isec->sid, isec->sclass, av, &ad);
	return rc;
}

static inline int may_rename(struct inode *old_dir,
			     struct dentry *old_dentry,
			     struct inode *new_dir,
			     struct dentry *new_dentry)
{
	struct inode_security_struct *old_dsec, *new_dsec, *old_isec, *new_isec;
	struct common_audit_data ad;
	u32 sid = current_sid();
	u32 av;
	int old_is_dir, new_is_dir;
	int rc;

	old_dsec = old_dir->i_security;
	old_isec = old_dentry->d_inode->i_security;
	old_is_dir = S_ISDIR(old_dentry->d_inode->i_mode);
	new_dsec = new_dir->i_security;

	COMMON_AUDIT_DATA_INIT(&ad, DENTRY);

	ad.u.dentry = old_dentry;
	rc = avc_has_perm(sid, old_dsec->sid, SECCLASS_DIR,
			  DIR__REMOVE_NAME | DIR__SEARCH, &ad);
	if (rc)
		return rc;
	rc = avc_has_perm(sid, old_isec->sid,
			  old_isec->sclass, FILE__RENAME, &ad);
	if (rc)
		return rc;
	if (old_is_dir && new_dir != old_dir) {
		rc = avc_has_perm(sid, old_isec->sid,
				  old_isec->sclass, DIR__REPARENT, &ad);
		if (rc)
			return rc;
	}

	ad.u.dentry = new_dentry;
	av = DIR__ADD_NAME | DIR__SEARCH;
	if (new_dentry->d_inode)
		av |= DIR__REMOVE_NAME;
	rc = avc_has_perm(sid, new_dsec->sid, SECCLASS_DIR, av, &ad);
	if (rc)
		return rc;
	if (new_dentry->d_inode) {
		new_isec = new_dentry->d_inode->i_security;
		new_is_dir = S_ISDIR(new_dentry->d_inode->i_mode);
		rc = avc_has_perm(sid, new_isec->sid,
				  new_isec->sclass,
				  (new_is_dir ? DIR__RMDIR : FILE__UNLINK), &ad);
		if (rc)
			return rc;
	}

	return 0;
}

/* Check whether a task can perform a filesystem operation. */
static int superblock_has_perm(const struct cred *cred,
			       struct super_block *sb,
			       u32 perms,
			       struct common_audit_data *ad)
{
	struct superblock_security_struct *sbsec;
	u32 sid = cred_sid(cred);

	sbsec = sb->s_security;
	return avc_has_perm(sid, sbsec->sid, SECCLASS_FILESYSTEM, perms, ad);
}

/* Convert a Linux mode and permission mask to an access vector. */
static inline u32 file_mask_to_av(int mode, int mask)
{
	u32 av = 0;

	if ((mode & S_IFMT) != S_IFDIR) {
		if (mask & MAY_EXEC)
			av |= FILE__EXECUTE;
		if (mask & MAY_READ)
			av |= FILE__READ;

		if (mask & MAY_APPEND)
			av |= FILE__APPEND;
		else if (mask & MAY_WRITE)
			av |= FILE__WRITE;

	} else {
		if (mask & MAY_EXEC)
			av |= DIR__SEARCH;
		if (mask & MAY_WRITE)
			av |= DIR__WRITE;
		if (mask & MAY_READ)
			av |= DIR__READ;
	}

	return av;
}

/* Convert a Linux file to an access vector. */
static inline u32 file_to_av(struct file *file)
{
	u32 av = 0;

	if (file->f_mode & FMODE_READ)
		av |= FILE__READ;
	if (file->f_mode & FMODE_WRITE) {
		if (file->f_flags & O_APPEND)
			av |= FILE__APPEND;
		else
			av |= FILE__WRITE;
	}
	if (!av) {
		/*
		 * Special file opened with flags 3 for ioctl-only use.
		 */
		av = FILE__IOCTL;
	}

	return av;
}

/*
 * Convert a file to an access vector and include the correct open
 * open permission.
 */
static inline u32 open_file_to_av(struct file *file)
{
	u32 av = file_to_av(file);

	if (selinux_policycap_openperm)
		av |= FILE__OPEN;

	return av;
}

/* Hook functions begin here. */

static int selinux_ptrace_access_check(struct task_struct *child,
				     unsigned int mode)
{
	int rc;

	rc = cap_ptrace_access_check(child, mode);
	if (rc)
		return rc;

	if (mode == PTRACE_MODE_READ) {
		u32 sid = current_sid();
		u32 csid = task_sid(child);
		return avc_has_perm(sid, csid, SECCLASS_FILE, FILE__READ, NULL);
	}

	return current_has_perm(child, PROCESS__PTRACE);
}

static int selinux_ptrace_traceme(struct task_struct *parent)
{
	int rc;

	rc = cap_ptrace_traceme(parent);
	if (rc)
		return rc;

	return task_has_perm(parent, current, PROCESS__PTRACE);
}

static int selinux_capget(struct task_struct *target, kernel_cap_t *effective,
			  kernel_cap_t *inheritable, kernel_cap_t *permitted)
{
	int error;

	error = current_has_perm(target, PROCESS__GETCAP);
	if (error)
		return error;

	return cap_capget(target, effective, inheritable, permitted);
}

static int selinux_capset(struct cred *new, const struct cred *old,
			  const kernel_cap_t *effective,
			  const kernel_cap_t *inheritable,
			  const kernel_cap_t *permitted)
{
	int error;

	error = cap_capset(new, old,
				      effective, inheritable, permitted);
	if (error)
		return error;

	return cred_has_perm(old, new, PROCESS__SETCAP);
}

/*
 * (This comment used to live with the selinux_task_setuid hook,
 * which was removed).
 *
 * Since setuid only affects the current process, and since the SELinux
 * controls are not based on the Linux identity attributes, SELinux does not
 * need to control this operation.  However, SELinux does control the use of
 * the CAP_SETUID and CAP_SETGID capabilities using the capable hook.
 */

static int selinux_capable(struct task_struct *tsk, const struct cred *cred,
			   struct user_namespace *ns, int cap, int audit)
{
	int rc;

	rc = cap_capable(tsk, cred, ns, cap, audit);
	if (rc)
		return rc;

	return task_has_capability(tsk, cred, cap, audit);
}

static int selinux_quotactl(int cmds, int type, int id, struct super_block *sb)
{
	const struct cred *cred = current_cred();
	int rc = 0;

	if (!sb)
		return 0;

	switch (cmds) {
	case Q_SYNC:
	case Q_QUOTAON:
	case Q_QUOTAOFF:
	case Q_SETINFO:
	case Q_SETQUOTA:
		rc = superblock_has_perm(cred, sb, FILESYSTEM__QUOTAMOD, NULL);
		break;
	case Q_GETFMT:
	case Q_GETINFO:
	case Q_GETQUOTA:
		rc = superblock_has_perm(cred, sb, FILESYSTEM__QUOTAGET, NULL);
		break;
	default:
		rc = 0;  /* let the kernel handle invalid cmds */
		break;
	}
	return rc;
}

static int selinux_quota_on(struct dentry *dentry)
{
	const struct cred *cred = current_cred();

	return dentry_has_perm(cred, dentry, FILE__QUOTAON);
}

static int selinux_syslog(int type)
{
	int rc;

	switch (type) {
	case SYSLOG_ACTION_READ_ALL:	/* Read last kernel messages */
	case SYSLOG_ACTION_SIZE_BUFFER:	/* Return size of the log buffer */
		rc = task_has_system(current, SYSTEM__SYSLOG_READ);
		break;
	case SYSLOG_ACTION_CONSOLE_OFF:	/* Disable logging to console */
	case SYSLOG_ACTION_CONSOLE_ON:	/* Enable logging to console */
	/* Set level of messages printed to console */
	case SYSLOG_ACTION_CONSOLE_LEVEL:
		rc = task_has_system(current, SYSTEM__SYSLOG_CONSOLE);
		break;
	case SYSLOG_ACTION_CLOSE:	/* Close log */
	case SYSLOG_ACTION_OPEN:	/* Open log */
	case SYSLOG_ACTION_READ:	/* Read from log */
	case SYSLOG_ACTION_READ_CLEAR:	/* Read/clear last kernel messages */
	case SYSLOG_ACTION_CLEAR:	/* Clear ring buffer */
	default:
		rc = task_has_system(current, SYSTEM__SYSLOG_MOD);
		break;
	}
	return rc;
}

/*
 * Check that a process has enough memory to allocate a new virtual
 * mapping. 0 means there is enough memory for the allocation to
 * succeed and -ENOMEM implies there is not.
 *
 * Do not audit the selinux permission check, as this is applied to all
 * processes that allocate mappings.
 */
static int selinux_vm_enough_memory(struct mm_struct *mm, long pages)
{
	int rc, cap_sys_admin = 0;

	rc = selinux_capable(current, current_cred(),
			     &init_user_ns, CAP_SYS_ADMIN,
			     SECURITY_CAP_NOAUDIT);
	if (rc == 0)
		cap_sys_admin = 1;

	return __vm_enough_memory(mm, pages, cap_sys_admin);
}

/* binprm security operations */

static int selinux_bprm_set_creds(struct linux_binprm *bprm)
{
	const struct task_security_struct *old_tsec;
	struct task_security_struct *new_tsec;
	struct inode_security_struct *isec;
	struct common_audit_data ad;
	struct inode *inode = bprm->file->f_path.dentry->d_inode;
	int rc;

	rc = cap_bprm_set_creds(bprm);
	if (rc)
		return rc;

	/* SELinux context only depends on initial program or script and not
	 * the script interpreter */
	if (bprm->cred_prepared)
		return 0;

	old_tsec = current_security();
	new_tsec = bprm->cred->security;
	isec = inode->i_security;

	/* Default to the current task SID. */
	new_tsec->sid = old_tsec->sid;
	new_tsec->osid = old_tsec->sid;

	/* Reset fs, key, and sock SIDs on execve. */
	new_tsec->create_sid = 0;
	new_tsec->keycreate_sid = 0;
	new_tsec->sockcreate_sid = 0;

	if (old_tsec->exec_sid) {
		new_tsec->sid = old_tsec->exec_sid;
		/* Reset exec SID on execve. */
		new_tsec->exec_sid = 0;
	} else {
		/* Check for a default transition on this program. */
		rc = security_transition_sid(old_tsec->sid, isec->sid,
					     SECCLASS_PROCESS, NULL,
					     &new_tsec->sid);
		if (rc)
			return rc;
	}

	COMMON_AUDIT_DATA_INIT(&ad, PATH);
	ad.u.path = bprm->file->f_path;

	if (bprm->file->f_path.mnt->mnt_flags & MNT_NOSUID)
		new_tsec->sid = old_tsec->sid;

	if (new_tsec->sid == old_tsec->sid) {
		rc = avc_has_perm(old_tsec->sid, isec->sid,
				  SECCLASS_FILE, FILE__EXECUTE_NO_TRANS, &ad);
		if (rc)
			return rc;
	} else {
		/* Check permissions for the transition. */
		rc = avc_has_perm(old_tsec->sid, new_tsec->sid,
				  SECCLASS_PROCESS, PROCESS__TRANSITION, &ad);
		if (rc)
			return rc;

		rc = avc_has_perm(new_tsec->sid, isec->sid,
				  SECCLASS_FILE, FILE__ENTRYPOINT, &ad);
		if (rc)
			return rc;

		/* Check for shared state */
		if (bprm->unsafe & LSM_UNSAFE_SHARE) {
			rc = avc_has_perm(old_tsec->sid, new_tsec->sid,
					  SECCLASS_PROCESS, PROCESS__SHARE,
					  NULL);
			if (rc)
				return -EPERM;
		}

		/* Make sure that anyone attempting to ptrace over a task that
		 * changes its SID has the appropriate permit */
		if (bprm->unsafe &
		    (LSM_UNSAFE_PTRACE | LSM_UNSAFE_PTRACE_CAP)) {
			struct task_struct *tracer;
			struct task_security_struct *sec;
			u32 ptsid = 0;

			rcu_read_lock();
			tracer = tracehook_tracer_task(current);
			if (likely(tracer != NULL)) {
				sec = __task_cred(tracer)->security;
				ptsid = sec->sid;
			}
			rcu_read_unlock();

			if (ptsid != 0) {
				rc = avc_has_perm(ptsid, new_tsec->sid,
						  SECCLASS_PROCESS,
						  PROCESS__PTRACE, NULL);
				if (rc)
					return -EPERM;
			}
		}

		/* Clear any possibly unsafe personality bits on exec: */
		bprm->per_clear |= PER_CLEAR_ON_SETID;
	}

	return 0;
}

static int selinux_bprm_secureexec(struct linux_binprm *bprm)
{
	const struct task_security_struct *tsec = current_security();
	u32 sid, osid;
	int atsecure = 0;

	sid = tsec->sid;
	osid = tsec->osid;

	if (osid != sid) {
		/* Enable secure mode for SIDs transitions unless
		   the noatsecure permission is granted between
		   the two SIDs, i.e. ahp returns 0. */
		atsecure = avc_has_perm(osid, sid,
					SECCLASS_PROCESS,
					PROCESS__NOATSECURE, NULL);
	}

	return (atsecure || cap_bprm_secureexec(bprm));
}

extern struct vfsmount *selinuxfs_mount;
extern struct dentry *selinux_null;

/* Derived from fs/exec.c:flush_old_files. */
static inline void flush_unauthorized_files(const struct cred *cred,
					    struct files_struct *files)
{
	struct common_audit_data ad;
	struct file *file, *devnull = NULL;
	struct tty_struct *tty;
	struct fdtable *fdt;
	long j = -1;
	int drop_tty = 0;

	tty = get_current_tty();
	if (tty) {
		spin_lock(&tty_files_lock);
		if (!list_empty(&tty->tty_files)) {
			struct tty_file_private *file_priv;
			struct inode *inode;

			/* Revalidate access to controlling tty.
			   Use inode_has_perm on the tty inode directly rather
			   than using file_has_perm, as this particular open
			   file may belong to another process and we are only
			   interested in the inode-based check here. */
			file_priv = list_first_entry(&tty->tty_files,
						struct tty_file_private, list);
			file = file_priv->file;
			inode = file->f_path.dentry->d_inode;
<<<<<<< HEAD
			if (inode_has_perm(cred, inode,
					   FILE__READ | FILE__WRITE, NULL, 0)) {
=======
			if (inode_has_perm_noadp(cred, inode,
					   FILE__READ | FILE__WRITE, 0)) {
>>>>>>> 56299378
				drop_tty = 1;
			}
		}
		spin_unlock(&tty_files_lock);
		tty_kref_put(tty);
	}
	/* Reset controlling tty. */
	if (drop_tty)
		no_tty();

	/* Revalidate access to inherited open files. */

	COMMON_AUDIT_DATA_INIT(&ad, INODE);

	spin_lock(&files->file_lock);
	for (;;) {
		unsigned long set, i;
		int fd;

		j++;
		i = j * __NFDBITS;
		fdt = files_fdtable(files);
		if (i >= fdt->max_fds)
			break;
		set = fdt->open_fds->fds_bits[j];
		if (!set)
			continue;
		spin_unlock(&files->file_lock);
		for ( ; set ; i++, set >>= 1) {
			if (set & 1) {
				file = fget(i);
				if (!file)
					continue;
				if (file_has_perm(cred,
						  file,
						  file_to_av(file))) {
					sys_close(i);
					fd = get_unused_fd();
					if (fd != i) {
						if (fd >= 0)
							put_unused_fd(fd);
						fput(file);
						continue;
					}
					if (devnull) {
						get_file(devnull);
					} else {
						devnull = dentry_open(
							dget(selinux_null),
							mntget(selinuxfs_mount),
							O_RDWR, cred);
						if (IS_ERR(devnull)) {
							devnull = NULL;
							put_unused_fd(fd);
							fput(file);
							continue;
						}
					}
					fd_install(fd, devnull);
				}
				fput(file);
			}
		}
		spin_lock(&files->file_lock);

	}
	spin_unlock(&files->file_lock);
}

/*
 * Prepare a process for imminent new credential changes due to exec
 */
static void selinux_bprm_committing_creds(struct linux_binprm *bprm)
{
	struct task_security_struct *new_tsec;
	struct rlimit *rlim, *initrlim;
	int rc, i;

	new_tsec = bprm->cred->security;
	if (new_tsec->sid == new_tsec->osid)
		return;

	/* Close files for which the new task SID is not authorized. */
	flush_unauthorized_files(bprm->cred, current->files);

	/* Always clear parent death signal on SID transitions. */
	current->pdeath_signal = 0;

	/* Check whether the new SID can inherit resource limits from the old
	 * SID.  If not, reset all soft limits to the lower of the current
	 * task's hard limit and the init task's soft limit.
	 *
	 * Note that the setting of hard limits (even to lower them) can be
	 * controlled by the setrlimit check.  The inclusion of the init task's
	 * soft limit into the computation is to avoid resetting soft limits
	 * higher than the default soft limit for cases where the default is
	 * lower than the hard limit, e.g. RLIMIT_CORE or RLIMIT_STACK.
	 */
	rc = avc_has_perm(new_tsec->osid, new_tsec->sid, SECCLASS_PROCESS,
			  PROCESS__RLIMITINH, NULL);
	if (rc) {
		/* protect against do_prlimit() */
		task_lock(current);
		for (i = 0; i < RLIM_NLIMITS; i++) {
			rlim = current->signal->rlim + i;
			initrlim = init_task.signal->rlim + i;
			rlim->rlim_cur = min(rlim->rlim_max, initrlim->rlim_cur);
		}
		task_unlock(current);
		update_rlimit_cpu(current, rlimit(RLIMIT_CPU));
	}
}

/*
 * Clean up the process immediately after the installation of new credentials
 * due to exec
 */
static void selinux_bprm_committed_creds(struct linux_binprm *bprm)
{
	const struct task_security_struct *tsec = current_security();
	struct itimerval itimer;
	u32 osid, sid;
	int rc, i;

	osid = tsec->osid;
	sid = tsec->sid;

	if (sid == osid)
		return;

	/* Check whether the new SID can inherit signal state from the old SID.
	 * If not, clear itimers to avoid subsequent signal generation and
	 * flush and unblock signals.
	 *
	 * This must occur _after_ the task SID has been updated so that any
	 * kill done after the flush will be checked against the new SID.
	 */
	rc = avc_has_perm(osid, sid, SECCLASS_PROCESS, PROCESS__SIGINH, NULL);
	if (rc) {
		memset(&itimer, 0, sizeof itimer);
		for (i = 0; i < 3; i++)
			do_setitimer(i, &itimer, NULL);
		spin_lock_irq(&current->sighand->siglock);
		if (!(current->signal->flags & SIGNAL_GROUP_EXIT)) {
			__flush_signals(current);
			flush_signal_handlers(current, 1);
			sigemptyset(&current->blocked);
		}
		spin_unlock_irq(&current->sighand->siglock);
	}

	/* Wake up the parent if it is waiting so that it can recheck
	 * wait permission to the new task SID. */
	read_lock(&tasklist_lock);
	__wake_up_parent(current, current->real_parent);
	read_unlock(&tasklist_lock);
}

/* superblock security operations */

static int selinux_sb_alloc_security(struct super_block *sb)
{
	return superblock_alloc_security(sb);
}

static void selinux_sb_free_security(struct super_block *sb)
{
	superblock_free_security(sb);
}

static inline int match_prefix(char *prefix, int plen, char *option, int olen)
{
	if (plen > olen)
		return 0;

	return !memcmp(prefix, option, plen);
}

static inline int selinux_option(char *option, int len)
{
	return (match_prefix(CONTEXT_STR, sizeof(CONTEXT_STR)-1, option, len) ||
		match_prefix(FSCONTEXT_STR, sizeof(FSCONTEXT_STR)-1, option, len) ||
		match_prefix(DEFCONTEXT_STR, sizeof(DEFCONTEXT_STR)-1, option, len) ||
		match_prefix(ROOTCONTEXT_STR, sizeof(ROOTCONTEXT_STR)-1, option, len) ||
		match_prefix(LABELSUPP_STR, sizeof(LABELSUPP_STR)-1, option, len));
}

static inline void take_option(char **to, char *from, int *first, int len)
{
	if (!*first) {
		**to = ',';
		*to += 1;
	} else
		*first = 0;
	memcpy(*to, from, len);
	*to += len;
}

static inline void take_selinux_option(char **to, char *from, int *first,
				       int len)
{
	int current_size = 0;

	if (!*first) {
		**to = '|';
		*to += 1;
	} else
		*first = 0;

	while (current_size < len) {
		if (*from != '"') {
			**to = *from;
			*to += 1;
		}
		from += 1;
		current_size += 1;
	}
}

static int selinux_sb_copy_data(char *orig, char *copy)
{
	int fnosec, fsec, rc = 0;
	char *in_save, *in_curr, *in_end;
	char *sec_curr, *nosec_save, *nosec;
	int open_quote = 0;

	in_curr = orig;
	sec_curr = copy;

	nosec = (char *)get_zeroed_page(GFP_KERNEL);
	if (!nosec) {
		rc = -ENOMEM;
		goto out;
	}

	nosec_save = nosec;
	fnosec = fsec = 1;
	in_save = in_end = orig;

	do {
		if (*in_end == '"')
			open_quote = !open_quote;
		if ((*in_end == ',' && open_quote == 0) ||
				*in_end == '\0') {
			int len = in_end - in_curr;

			if (selinux_option(in_curr, len))
				take_selinux_option(&sec_curr, in_curr, &fsec, len);
			else
				take_option(&nosec, in_curr, &fnosec, len);

			in_curr = in_end + 1;
		}
	} while (*in_end++);

	strcpy(in_save, nosec_save);
	free_page((unsigned long)nosec_save);
out:
	return rc;
}

static int selinux_sb_remount(struct super_block *sb, void *data)
{
	int rc, i, *flags;
	struct security_mnt_opts opts;
	char *secdata, **mount_options;
	struct superblock_security_struct *sbsec = sb->s_security;

	if (!(sbsec->flags & SE_SBINITIALIZED))
		return 0;

	if (!data)
		return 0;

	if (sb->s_type->fs_flags & FS_BINARY_MOUNTDATA)
		return 0;

	security_init_mnt_opts(&opts);
	secdata = alloc_secdata();
	if (!secdata)
		return -ENOMEM;
	rc = selinux_sb_copy_data(data, secdata);
	if (rc)
		goto out_free_secdata;

	rc = selinux_parse_opts_str(secdata, &opts);
	if (rc)
		goto out_free_secdata;

	mount_options = opts.mnt_opts;
	flags = opts.mnt_opts_flags;

	for (i = 0; i < opts.num_mnt_opts; i++) {
		u32 sid;
		size_t len;

		if (flags[i] == SE_SBLABELSUPP)
			continue;
		len = strlen(mount_options[i]);
		rc = security_context_to_sid(mount_options[i], len, &sid);
		if (rc) {
			printk(KERN_WARNING "SELinux: security_context_to_sid"
			       "(%s) failed for (dev %s, type %s) errno=%d\n",
			       mount_options[i], sb->s_id, sb->s_type->name, rc);
			goto out_free_opts;
		}
		rc = -EINVAL;
		switch (flags[i]) {
		case FSCONTEXT_MNT:
			if (bad_option(sbsec, FSCONTEXT_MNT, sbsec->sid, sid))
				goto out_bad_option;
			break;
		case CONTEXT_MNT:
			if (bad_option(sbsec, CONTEXT_MNT, sbsec->mntpoint_sid, sid))
				goto out_bad_option;
			break;
		case ROOTCONTEXT_MNT: {
			struct inode_security_struct *root_isec;
			root_isec = sb->s_root->d_inode->i_security;

			if (bad_option(sbsec, ROOTCONTEXT_MNT, root_isec->sid, sid))
				goto out_bad_option;
			break;
		}
		case DEFCONTEXT_MNT:
			if (bad_option(sbsec, DEFCONTEXT_MNT, sbsec->def_sid, sid))
				goto out_bad_option;
			break;
		default:
			goto out_free_opts;
		}
	}

	rc = 0;
out_free_opts:
	security_free_mnt_opts(&opts);
out_free_secdata:
	free_secdata(secdata);
	return rc;
out_bad_option:
	printk(KERN_WARNING "SELinux: unable to change security options "
	       "during remount (dev %s, type=%s)\n", sb->s_id,
	       sb->s_type->name);
	goto out_free_opts;
}

static int selinux_sb_kern_mount(struct super_block *sb, int flags, void *data)
{
	const struct cred *cred = current_cred();
	struct common_audit_data ad;
	int rc;

	rc = superblock_doinit(sb, data);
	if (rc)
		return rc;

	/* Allow all mounts performed by the kernel */
	if (flags & MS_KERNMOUNT)
		return 0;

	COMMON_AUDIT_DATA_INIT(&ad, DENTRY);
	ad.u.dentry = sb->s_root;
	return superblock_has_perm(cred, sb, FILESYSTEM__MOUNT, &ad);
}

static int selinux_sb_statfs(struct dentry *dentry)
{
	const struct cred *cred = current_cred();
	struct common_audit_data ad;

	COMMON_AUDIT_DATA_INIT(&ad, DENTRY);
	ad.u.dentry = dentry->d_sb->s_root;
	return superblock_has_perm(cred, dentry->d_sb, FILESYSTEM__GETATTR, &ad);
}

static int selinux_mount(char *dev_name,
			 struct path *path,
			 char *type,
			 unsigned long flags,
			 void *data)
{
	const struct cred *cred = current_cred();

	if (flags & MS_REMOUNT)
		return superblock_has_perm(cred, path->mnt->mnt_sb,
					   FILESYSTEM__REMOUNT, NULL);
	else
		return path_has_perm(cred, path, FILE__MOUNTON);
}

static int selinux_umount(struct vfsmount *mnt, int flags)
{
	const struct cred *cred = current_cred();

	return superblock_has_perm(cred, mnt->mnt_sb,
				   FILESYSTEM__UNMOUNT, NULL);
}

/* inode security operations */

static int selinux_inode_alloc_security(struct inode *inode)
{
	return inode_alloc_security(inode);
}

static void selinux_inode_free_security(struct inode *inode)
{
	inode_free_security(inode);
}

static int selinux_inode_init_security(struct inode *inode, struct inode *dir,
				       const struct qstr *qstr, char **name,
				       void **value, size_t *len)
{
	const struct task_security_struct *tsec = current_security();
	struct inode_security_struct *dsec;
	struct superblock_security_struct *sbsec;
	u32 sid, newsid, clen;
	int rc;
	char *namep = NULL, *context;

	dsec = dir->i_security;
	sbsec = dir->i_sb->s_security;

	sid = tsec->sid;
	newsid = tsec->create_sid;

	if ((sbsec->flags & SE_SBINITIALIZED) &&
	    (sbsec->behavior == SECURITY_FS_USE_MNTPOINT))
		newsid = sbsec->mntpoint_sid;
	else if (!newsid || !(sbsec->flags & SE_SBLABELSUPP)) {
		rc = security_transition_sid(sid, dsec->sid,
					     inode_mode_to_security_class(inode->i_mode),
					     qstr, &newsid);
		if (rc) {
			printk(KERN_WARNING "%s:  "
			       "security_transition_sid failed, rc=%d (dev=%s "
			       "ino=%ld)\n",
			       __func__,
			       -rc, inode->i_sb->s_id, inode->i_ino);
			return rc;
		}
	}

	/* Possibly defer initialization to selinux_complete_init. */
	if (sbsec->flags & SE_SBINITIALIZED) {
		struct inode_security_struct *isec = inode->i_security;
		isec->sclass = inode_mode_to_security_class(inode->i_mode);
		isec->sid = newsid;
		isec->initialized = 1;
	}

	if (!ss_initialized || !(sbsec->flags & SE_SBLABELSUPP))
		return -EOPNOTSUPP;

	if (name) {
		namep = kstrdup(XATTR_SELINUX_SUFFIX, GFP_NOFS);
		if (!namep)
			return -ENOMEM;
		*name = namep;
	}

	if (value && len) {
		rc = security_sid_to_context_force(newsid, &context, &clen);
		if (rc) {
			kfree(namep);
			return rc;
		}
		*value = context;
		*len = clen;
	}

	return 0;
}

static int selinux_inode_create(struct inode *dir, struct dentry *dentry, int mask)
{
	return may_create(dir, dentry, SECCLASS_FILE);
}

static int selinux_inode_link(struct dentry *old_dentry, struct inode *dir, struct dentry *new_dentry)
{
	return may_link(dir, old_dentry, MAY_LINK);
}

static int selinux_inode_unlink(struct inode *dir, struct dentry *dentry)
{
	return may_link(dir, dentry, MAY_UNLINK);
}

static int selinux_inode_symlink(struct inode *dir, struct dentry *dentry, const char *name)
{
	return may_create(dir, dentry, SECCLASS_LNK_FILE);
}

static int selinux_inode_mkdir(struct inode *dir, struct dentry *dentry, int mask)
{
	return may_create(dir, dentry, SECCLASS_DIR);
}

static int selinux_inode_rmdir(struct inode *dir, struct dentry *dentry)
{
	return may_link(dir, dentry, MAY_RMDIR);
}

static int selinux_inode_mknod(struct inode *dir, struct dentry *dentry, int mode, dev_t dev)
{
	return may_create(dir, dentry, inode_mode_to_security_class(mode));
}

static int selinux_inode_rename(struct inode *old_inode, struct dentry *old_dentry,
				struct inode *new_inode, struct dentry *new_dentry)
{
	return may_rename(old_inode, old_dentry, new_inode, new_dentry);
}

static int selinux_inode_readlink(struct dentry *dentry)
{
	const struct cred *cred = current_cred();

	return dentry_has_perm(cred, dentry, FILE__READ);
}

static int selinux_inode_follow_link(struct dentry *dentry, struct nameidata *nameidata)
{
	const struct cred *cred = current_cred();

	return dentry_has_perm(cred, dentry, FILE__READ);
}

static int selinux_inode_permission(struct inode *inode, int mask, unsigned flags)
{
	const struct cred *cred = current_cred();
	struct common_audit_data ad;
	u32 perms;
	bool from_access;

	from_access = mask & MAY_ACCESS;
	mask &= (MAY_READ|MAY_WRITE|MAY_EXEC|MAY_APPEND);

	/* No permission to check.  Existence test. */
	if (!mask)
		return 0;

	COMMON_AUDIT_DATA_INIT(&ad, INODE);
	ad.u.inode = inode;

	if (from_access)
		ad.selinux_audit_data.auditdeny |= FILE__AUDIT_ACCESS;

	perms = file_mask_to_av(inode->i_mode, mask);

	return inode_has_perm(cred, inode, perms, &ad, flags);
}

static int selinux_inode_setattr(struct dentry *dentry, struct iattr *iattr)
{
	const struct cred *cred = current_cred();
	unsigned int ia_valid = iattr->ia_valid;

	/* ATTR_FORCE is just used for ATTR_KILL_S[UG]ID. */
	if (ia_valid & ATTR_FORCE) {
		ia_valid &= ~(ATTR_KILL_SUID | ATTR_KILL_SGID | ATTR_MODE |
			      ATTR_FORCE);
		if (!ia_valid)
			return 0;
	}

	if (ia_valid & (ATTR_MODE | ATTR_UID | ATTR_GID |
			ATTR_ATIME_SET | ATTR_MTIME_SET | ATTR_TIMES_SET))
		return dentry_has_perm(cred, dentry, FILE__SETATTR);

	return dentry_has_perm(cred, dentry, FILE__WRITE);
}

static int selinux_inode_getattr(struct vfsmount *mnt, struct dentry *dentry)
{
	const struct cred *cred = current_cred();
	struct path path;

	path.dentry = dentry;
	path.mnt = mnt;

	return path_has_perm(cred, &path, FILE__GETATTR);
}

static int selinux_inode_setotherxattr(struct dentry *dentry, const char *name)
{
	const struct cred *cred = current_cred();

	if (!strncmp(name, XATTR_SECURITY_PREFIX,
		     sizeof XATTR_SECURITY_PREFIX - 1)) {
		if (!strcmp(name, XATTR_NAME_CAPS)) {
			if (!capable(CAP_SETFCAP))
				return -EPERM;
		} else if (!capable(CAP_SYS_ADMIN)) {
			/* A different attribute in the security namespace.
			   Restrict to administrator. */
			return -EPERM;
		}
	}

	/* Not an attribute we recognize, so just check the
	   ordinary setattr permission. */
	return dentry_has_perm(cred, dentry, FILE__SETATTR);
}

static int selinux_inode_setxattr(struct dentry *dentry, const char *name,
				  const void *value, size_t size, int flags)
{
	struct inode *inode = dentry->d_inode;
	struct inode_security_struct *isec = inode->i_security;
	struct superblock_security_struct *sbsec;
	struct common_audit_data ad;
	u32 newsid, sid = current_sid();
	int rc = 0;

	if (strcmp(name, XATTR_NAME_SELINUX))
		return selinux_inode_setotherxattr(dentry, name);

	sbsec = inode->i_sb->s_security;
	if (!(sbsec->flags & SE_SBLABELSUPP))
		return -EOPNOTSUPP;

	if (!inode_owner_or_capable(inode))
		return -EPERM;

	COMMON_AUDIT_DATA_INIT(&ad, DENTRY);
	ad.u.dentry = dentry;

	rc = avc_has_perm(sid, isec->sid, isec->sclass,
			  FILE__RELABELFROM, &ad);
	if (rc)
		return rc;

	rc = security_context_to_sid(value, size, &newsid);
	if (rc == -EINVAL) {
		if (!capable(CAP_MAC_ADMIN))
			return rc;
		rc = security_context_to_sid_force(value, size, &newsid);
	}
	if (rc)
		return rc;

	rc = avc_has_perm(sid, newsid, isec->sclass,
			  FILE__RELABELTO, &ad);
	if (rc)
		return rc;

	rc = security_validate_transition(isec->sid, newsid, sid,
					  isec->sclass);
	if (rc)
		return rc;

	return avc_has_perm(newsid,
			    sbsec->sid,
			    SECCLASS_FILESYSTEM,
			    FILESYSTEM__ASSOCIATE,
			    &ad);
}

static void selinux_inode_post_setxattr(struct dentry *dentry, const char *name,
					const void *value, size_t size,
					int flags)
{
	struct inode *inode = dentry->d_inode;
	struct inode_security_struct *isec = inode->i_security;
	u32 newsid;
	int rc;

	if (strcmp(name, XATTR_NAME_SELINUX)) {
		/* Not an attribute we recognize, so nothing to do. */
		return;
	}

	rc = security_context_to_sid_force(value, size, &newsid);
	if (rc) {
		printk(KERN_ERR "SELinux:  unable to map context to SID"
		       "for (%s, %lu), rc=%d\n",
		       inode->i_sb->s_id, inode->i_ino, -rc);
		return;
	}

	isec->sid = newsid;
	return;
}

static int selinux_inode_getxattr(struct dentry *dentry, const char *name)
{
	const struct cred *cred = current_cred();

	return dentry_has_perm(cred, dentry, FILE__GETATTR);
}

static int selinux_inode_listxattr(struct dentry *dentry)
{
	const struct cred *cred = current_cred();

	return dentry_has_perm(cred, dentry, FILE__GETATTR);
}

static int selinux_inode_removexattr(struct dentry *dentry, const char *name)
{
	if (strcmp(name, XATTR_NAME_SELINUX))
		return selinux_inode_setotherxattr(dentry, name);

	/* No one is allowed to remove a SELinux security label.
	   You can change the label, but all data must be labeled. */
	return -EACCES;
}

/*
 * Copy the inode security context value to the user.
 *
 * Permission check is handled by selinux_inode_getxattr hook.
 */
static int selinux_inode_getsecurity(const struct inode *inode, const char *name, void **buffer, bool alloc)
{
	u32 size;
	int error;
	char *context = NULL;
	struct inode_security_struct *isec = inode->i_security;

	if (strcmp(name, XATTR_SELINUX_SUFFIX))
		return -EOPNOTSUPP;

	/*
	 * If the caller has CAP_MAC_ADMIN, then get the raw context
	 * value even if it is not defined by current policy; otherwise,
	 * use the in-core value under current policy.
	 * Use the non-auditing forms of the permission checks since
	 * getxattr may be called by unprivileged processes commonly
	 * and lack of permission just means that we fall back to the
	 * in-core context value, not a denial.
	 */
	error = selinux_capable(current, current_cred(),
				&init_user_ns, CAP_MAC_ADMIN,
				SECURITY_CAP_NOAUDIT);
	if (!error)
		error = security_sid_to_context_force(isec->sid, &context,
						      &size);
	else
		error = security_sid_to_context(isec->sid, &context, &size);
	if (error)
		return error;
	error = size;
	if (alloc) {
		*buffer = context;
		goto out_nofree;
	}
	kfree(context);
out_nofree:
	return error;
}

static int selinux_inode_setsecurity(struct inode *inode, const char *name,
				     const void *value, size_t size, int flags)
{
	struct inode_security_struct *isec = inode->i_security;
	u32 newsid;
	int rc;

	if (strcmp(name, XATTR_SELINUX_SUFFIX))
		return -EOPNOTSUPP;

	if (!value || !size)
		return -EACCES;

	rc = security_context_to_sid((void *)value, size, &newsid);
	if (rc)
		return rc;

	isec->sid = newsid;
	isec->initialized = 1;
	return 0;
}

static int selinux_inode_listsecurity(struct inode *inode, char *buffer, size_t buffer_size)
{
	const int len = sizeof(XATTR_NAME_SELINUX);
	if (buffer && len <= buffer_size)
		memcpy(buffer, XATTR_NAME_SELINUX, len);
	return len;
}

static void selinux_inode_getsecid(const struct inode *inode, u32 *secid)
{
	struct inode_security_struct *isec = inode->i_security;
	*secid = isec->sid;
}

/* file security operations */

static int selinux_revalidate_file_permission(struct file *file, int mask)
{
	const struct cred *cred = current_cred();
	struct inode *inode = file->f_path.dentry->d_inode;

	/* file_mask_to_av won't add FILE__WRITE if MAY_APPEND is set */
	if ((file->f_flags & O_APPEND) && (mask & MAY_WRITE))
		mask |= MAY_APPEND;

	return file_has_perm(cred, file,
			     file_mask_to_av(inode->i_mode, mask));
}

static int selinux_file_permission(struct file *file, int mask)
{
	struct inode *inode = file->f_path.dentry->d_inode;
	struct file_security_struct *fsec = file->f_security;
	struct inode_security_struct *isec = inode->i_security;
	u32 sid = current_sid();

	if (!mask)
		/* No permission to check.  Existence test. */
		return 0;

	if (sid == fsec->sid && fsec->isid == isec->sid &&
	    fsec->pseqno == avc_policy_seqno())
		/* No change since dentry_open check. */
		return 0;

	return selinux_revalidate_file_permission(file, mask);
}

static int selinux_file_alloc_security(struct file *file)
{
	return file_alloc_security(file);
}

static void selinux_file_free_security(struct file *file)
{
	file_free_security(file);
}

static int selinux_file_ioctl(struct file *file, unsigned int cmd,
			      unsigned long arg)
{
	const struct cred *cred = current_cred();
	int error = 0;

	switch (cmd) {
	case FIONREAD:
	/* fall through */
	case FIBMAP:
	/* fall through */
	case FIGETBSZ:
	/* fall through */
	case EXT2_IOC_GETFLAGS:
	/* fall through */
	case EXT2_IOC_GETVERSION:
		error = file_has_perm(cred, file, FILE__GETATTR);
		break;

	case EXT2_IOC_SETFLAGS:
	/* fall through */
	case EXT2_IOC_SETVERSION:
		error = file_has_perm(cred, file, FILE__SETATTR);
		break;

	/* sys_ioctl() checks */
	case FIONBIO:
	/* fall through */
	case FIOASYNC:
		error = file_has_perm(cred, file, 0);
		break;

	case KDSKBENT:
	case KDSKBSENT:
		error = task_has_capability(current, cred, CAP_SYS_TTY_CONFIG,
					SECURITY_CAP_AUDIT);
		break;

	/* default case assumes that the command will go
	 * to the file's ioctl() function.
	 */
	default:
		error = file_has_perm(cred, file, FILE__IOCTL);
	}
	return error;
}

static int default_noexec;

static int file_map_prot_check(struct file *file, unsigned long prot, int shared)
{
	const struct cred *cred = current_cred();
	int rc = 0;

	if (default_noexec &&
	    (prot & PROT_EXEC) && (!file || (!shared && (prot & PROT_WRITE)))) {
		/*
		 * We are making executable an anonymous mapping or a
		 * private file mapping that will also be writable.
		 * This has an additional check.
		 */
		rc = cred_has_perm(cred, cred, PROCESS__EXECMEM);
		if (rc)
			goto error;
	}

	if (file) {
		/* read access is always possible with a mapping */
		u32 av = FILE__READ;

		/* write access only matters if the mapping is shared */
		if (shared && (prot & PROT_WRITE))
			av |= FILE__WRITE;

		if (prot & PROT_EXEC)
			av |= FILE__EXECUTE;

		return file_has_perm(cred, file, av);
	}

error:
	return rc;
}

static int selinux_file_mmap(struct file *file, unsigned long reqprot,
			     unsigned long prot, unsigned long flags,
			     unsigned long addr, unsigned long addr_only)
{
	int rc = 0;
	u32 sid = current_sid();

	/*
	 * notice that we are intentionally putting the SELinux check before
	 * the secondary cap_file_mmap check.  This is such a likely attempt
	 * at bad behaviour/exploit that we always want to get the AVC, even
	 * if DAC would have also denied the operation.
	 */
	if (addr < CONFIG_LSM_MMAP_MIN_ADDR) {
		rc = avc_has_perm(sid, sid, SECCLASS_MEMPROTECT,
				  MEMPROTECT__MMAP_ZERO, NULL);
		if (rc)
			return rc;
	}

	/* do DAC check on address space usage */
	rc = cap_file_mmap(file, reqprot, prot, flags, addr, addr_only);
	if (rc || addr_only)
		return rc;

	if (selinux_checkreqprot)
		prot = reqprot;

	return file_map_prot_check(file, prot,
				   (flags & MAP_TYPE) == MAP_SHARED);
}

static int selinux_file_mprotect(struct vm_area_struct *vma,
				 unsigned long reqprot,
				 unsigned long prot)
{
	const struct cred *cred = current_cred();

	if (selinux_checkreqprot)
		prot = reqprot;

	if (default_noexec &&
	    (prot & PROT_EXEC) && !(vma->vm_flags & VM_EXEC)) {
		int rc = 0;
		if (vma->vm_start >= vma->vm_mm->start_brk &&
		    vma->vm_end <= vma->vm_mm->brk) {
			rc = cred_has_perm(cred, cred, PROCESS__EXECHEAP);
		} else if (!vma->vm_file &&
			   vma->vm_start <= vma->vm_mm->start_stack &&
			   vma->vm_end >= vma->vm_mm->start_stack) {
			rc = current_has_perm(current, PROCESS__EXECSTACK);
		} else if (vma->vm_file && vma->anon_vma) {
			/*
			 * We are making executable a file mapping that has
			 * had some COW done. Since pages might have been
			 * written, check ability to execute the possibly
			 * modified content.  This typically should only
			 * occur for text relocations.
			 */
			rc = file_has_perm(cred, vma->vm_file, FILE__EXECMOD);
		}
		if (rc)
			return rc;
	}

	return file_map_prot_check(vma->vm_file, prot, vma->vm_flags&VM_SHARED);
}

static int selinux_file_lock(struct file *file, unsigned int cmd)
{
	const struct cred *cred = current_cred();

	return file_has_perm(cred, file, FILE__LOCK);
}

static int selinux_file_fcntl(struct file *file, unsigned int cmd,
			      unsigned long arg)
{
	const struct cred *cred = current_cred();
	int err = 0;

	switch (cmd) {
	case F_SETFL:
		if (!file->f_path.dentry || !file->f_path.dentry->d_inode) {
			err = -EINVAL;
			break;
		}

		if ((file->f_flags & O_APPEND) && !(arg & O_APPEND)) {
			err = file_has_perm(cred, file, FILE__WRITE);
			break;
		}
		/* fall through */
	case F_SETOWN:
	case F_SETSIG:
	case F_GETFL:
	case F_GETOWN:
	case F_GETSIG:
		/* Just check FD__USE permission */
		err = file_has_perm(cred, file, 0);
		break;
	case F_GETLK:
	case F_SETLK:
	case F_SETLKW:
#if BITS_PER_LONG == 32
	case F_GETLK64:
	case F_SETLK64:
	case F_SETLKW64:
#endif
		if (!file->f_path.dentry || !file->f_path.dentry->d_inode) {
			err = -EINVAL;
			break;
		}
		err = file_has_perm(cred, file, FILE__LOCK);
		break;
	}

	return err;
}

static int selinux_file_set_fowner(struct file *file)
{
	struct file_security_struct *fsec;

	fsec = file->f_security;
	fsec->fown_sid = current_sid();

	return 0;
}

static int selinux_file_send_sigiotask(struct task_struct *tsk,
				       struct fown_struct *fown, int signum)
{
	struct file *file;
	u32 sid = task_sid(tsk);
	u32 perm;
	struct file_security_struct *fsec;

	/* struct fown_struct is never outside the context of a struct file */
	file = container_of(fown, struct file, f_owner);

	fsec = file->f_security;

	if (!signum)
		perm = signal_to_av(SIGIO); /* as per send_sigio_to_task */
	else
		perm = signal_to_av(signum);

	return avc_has_perm(fsec->fown_sid, sid,
			    SECCLASS_PROCESS, perm, NULL);
}

static int selinux_file_receive(struct file *file)
{
	const struct cred *cred = current_cred();

	return file_has_perm(cred, file, file_to_av(file));
}

static int selinux_dentry_open(struct file *file, const struct cred *cred)
{
	struct file_security_struct *fsec;
	struct inode *inode;
	struct inode_security_struct *isec;

	inode = file->f_path.dentry->d_inode;
	fsec = file->f_security;
	isec = inode->i_security;
	/*
	 * Save inode label and policy sequence number
	 * at open-time so that selinux_file_permission
	 * can determine whether revalidation is necessary.
	 * Task label is already saved in the file security
	 * struct as its SID.
	 */
	fsec->isid = isec->sid;
	fsec->pseqno = avc_policy_seqno();
	/*
	 * Since the inode label or policy seqno may have changed
	 * between the selinux_inode_permission check and the saving
	 * of state above, recheck that access is still permitted.
	 * Otherwise, access might never be revalidated against the
	 * new inode label or new policy.
	 * This check is not redundant - do not remove.
	 */
<<<<<<< HEAD
	return inode_has_perm(cred, inode, open_file_to_av(file), NULL, 0);
=======
	return inode_has_perm_noadp(cred, inode, open_file_to_av(file), 0);
>>>>>>> 56299378
}

/* task security operations */

static int selinux_task_create(unsigned long clone_flags)
{
	return current_has_perm(current, PROCESS__FORK);
}

/*
 * allocate the SELinux part of blank credentials
 */
static int selinux_cred_alloc_blank(struct cred *cred, gfp_t gfp)
{
	struct task_security_struct *tsec;

	tsec = kzalloc(sizeof(struct task_security_struct), gfp);
	if (!tsec)
		return -ENOMEM;

	cred->security = tsec;
	return 0;
}

/*
 * detach and free the LSM part of a set of credentials
 */
static void selinux_cred_free(struct cred *cred)
{
	struct task_security_struct *tsec = cred->security;

	/*
	 * cred->security == NULL if security_cred_alloc_blank() or
	 * security_prepare_creds() returned an error.
	 */
	BUG_ON(cred->security && (unsigned long) cred->security < PAGE_SIZE);
	cred->security = (void *) 0x7UL;
	kfree(tsec);
}

/*
 * prepare a new set of credentials for modification
 */
static int selinux_cred_prepare(struct cred *new, const struct cred *old,
				gfp_t gfp)
{
	const struct task_security_struct *old_tsec;
	struct task_security_struct *tsec;

	old_tsec = old->security;

	tsec = kmemdup(old_tsec, sizeof(struct task_security_struct), gfp);
	if (!tsec)
		return -ENOMEM;

	new->security = tsec;
	return 0;
}

/*
 * transfer the SELinux data to a blank set of creds
 */
static void selinux_cred_transfer(struct cred *new, const struct cred *old)
{
	const struct task_security_struct *old_tsec = old->security;
	struct task_security_struct *tsec = new->security;

	*tsec = *old_tsec;
}

/*
 * set the security data for a kernel service
 * - all the creation contexts are set to unlabelled
 */
static int selinux_kernel_act_as(struct cred *new, u32 secid)
{
	struct task_security_struct *tsec = new->security;
	u32 sid = current_sid();
	int ret;

	ret = avc_has_perm(sid, secid,
			   SECCLASS_KERNEL_SERVICE,
			   KERNEL_SERVICE__USE_AS_OVERRIDE,
			   NULL);
	if (ret == 0) {
		tsec->sid = secid;
		tsec->create_sid = 0;
		tsec->keycreate_sid = 0;
		tsec->sockcreate_sid = 0;
	}
	return ret;
}

/*
 * set the file creation context in a security record to the same as the
 * objective context of the specified inode
 */
static int selinux_kernel_create_files_as(struct cred *new, struct inode *inode)
{
	struct inode_security_struct *isec = inode->i_security;
	struct task_security_struct *tsec = new->security;
	u32 sid = current_sid();
	int ret;

	ret = avc_has_perm(sid, isec->sid,
			   SECCLASS_KERNEL_SERVICE,
			   KERNEL_SERVICE__CREATE_FILES_AS,
			   NULL);

	if (ret == 0)
		tsec->create_sid = isec->sid;
	return ret;
}

static int selinux_kernel_module_request(char *kmod_name)
{
	u32 sid;
	struct common_audit_data ad;

	sid = task_sid(current);

	COMMON_AUDIT_DATA_INIT(&ad, KMOD);
	ad.u.kmod_name = kmod_name;

	return avc_has_perm(sid, SECINITSID_KERNEL, SECCLASS_SYSTEM,
			    SYSTEM__MODULE_REQUEST, &ad);
}

static int selinux_task_setpgid(struct task_struct *p, pid_t pgid)
{
	return current_has_perm(p, PROCESS__SETPGID);
}

static int selinux_task_getpgid(struct task_struct *p)
{
	return current_has_perm(p, PROCESS__GETPGID);
}

static int selinux_task_getsid(struct task_struct *p)
{
	return current_has_perm(p, PROCESS__GETSESSION);
}

static void selinux_task_getsecid(struct task_struct *p, u32 *secid)
{
	*secid = task_sid(p);
}

static int selinux_task_setnice(struct task_struct *p, int nice)
{
	int rc;

	rc = cap_task_setnice(p, nice);
	if (rc)
		return rc;

	return current_has_perm(p, PROCESS__SETSCHED);
}

static int selinux_task_setioprio(struct task_struct *p, int ioprio)
{
	int rc;

	rc = cap_task_setioprio(p, ioprio);
	if (rc)
		return rc;

	return current_has_perm(p, PROCESS__SETSCHED);
}

static int selinux_task_getioprio(struct task_struct *p)
{
	return current_has_perm(p, PROCESS__GETSCHED);
}

static int selinux_task_setrlimit(struct task_struct *p, unsigned int resource,
		struct rlimit *new_rlim)
{
	struct rlimit *old_rlim = p->signal->rlim + resource;

	/* Control the ability to change the hard limit (whether
	   lowering or raising it), so that the hard limit can
	   later be used as a safe reset point for the soft limit
	   upon context transitions.  See selinux_bprm_committing_creds. */
	if (old_rlim->rlim_max != new_rlim->rlim_max)
		return current_has_perm(p, PROCESS__SETRLIMIT);

	return 0;
}

static int selinux_task_setscheduler(struct task_struct *p)
{
	int rc;

	rc = cap_task_setscheduler(p);
	if (rc)
		return rc;

	return current_has_perm(p, PROCESS__SETSCHED);
}

static int selinux_task_getscheduler(struct task_struct *p)
{
	return current_has_perm(p, PROCESS__GETSCHED);
}

static int selinux_task_movememory(struct task_struct *p)
{
	return current_has_perm(p, PROCESS__SETSCHED);
}

static int selinux_task_kill(struct task_struct *p, struct siginfo *info,
				int sig, u32 secid)
{
	u32 perm;
	int rc;

	if (!sig)
		perm = PROCESS__SIGNULL; /* null signal; existence test */
	else
		perm = signal_to_av(sig);
	if (secid)
		rc = avc_has_perm(secid, task_sid(p),
				  SECCLASS_PROCESS, perm, NULL);
	else
		rc = current_has_perm(p, perm);
	return rc;
}

static int selinux_task_wait(struct task_struct *p)
{
	return task_has_perm(p, current, PROCESS__SIGCHLD);
}

static void selinux_task_to_inode(struct task_struct *p,
				  struct inode *inode)
{
	struct inode_security_struct *isec = inode->i_security;
	u32 sid = task_sid(p);

	isec->sid = sid;
	isec->initialized = 1;
}

/* Returns error only if unable to parse addresses */
static int selinux_parse_skb_ipv4(struct sk_buff *skb,
			struct common_audit_data *ad, u8 *proto)
{
	int offset, ihlen, ret = -EINVAL;
	struct iphdr _iph, *ih;

	offset = skb_network_offset(skb);
	ih = skb_header_pointer(skb, offset, sizeof(_iph), &_iph);
	if (ih == NULL)
		goto out;

	ihlen = ih->ihl * 4;
	if (ihlen < sizeof(_iph))
		goto out;

	ad->u.net.v4info.saddr = ih->saddr;
	ad->u.net.v4info.daddr = ih->daddr;
	ret = 0;

	if (proto)
		*proto = ih->protocol;

	switch (ih->protocol) {
	case IPPROTO_TCP: {
		struct tcphdr _tcph, *th;

		if (ntohs(ih->frag_off) & IP_OFFSET)
			break;

		offset += ihlen;
		th = skb_header_pointer(skb, offset, sizeof(_tcph), &_tcph);
		if (th == NULL)
			break;

		ad->u.net.sport = th->source;
		ad->u.net.dport = th->dest;
		break;
	}

	case IPPROTO_UDP: {
		struct udphdr _udph, *uh;

		if (ntohs(ih->frag_off) & IP_OFFSET)
			break;

		offset += ihlen;
		uh = skb_header_pointer(skb, offset, sizeof(_udph), &_udph);
		if (uh == NULL)
			break;

		ad->u.net.sport = uh->source;
		ad->u.net.dport = uh->dest;
		break;
	}

	case IPPROTO_DCCP: {
		struct dccp_hdr _dccph, *dh;

		if (ntohs(ih->frag_off) & IP_OFFSET)
			break;

		offset += ihlen;
		dh = skb_header_pointer(skb, offset, sizeof(_dccph), &_dccph);
		if (dh == NULL)
			break;

		ad->u.net.sport = dh->dccph_sport;
		ad->u.net.dport = dh->dccph_dport;
		break;
	}

	default:
		break;
	}
out:
	return ret;
}

#if defined(CONFIG_IPV6) || defined(CONFIG_IPV6_MODULE)

/* Returns error only if unable to parse addresses */
static int selinux_parse_skb_ipv6(struct sk_buff *skb,
			struct common_audit_data *ad, u8 *proto)
{
	u8 nexthdr;
	int ret = -EINVAL, offset;
	struct ipv6hdr _ipv6h, *ip6;

	offset = skb_network_offset(skb);
	ip6 = skb_header_pointer(skb, offset, sizeof(_ipv6h), &_ipv6h);
	if (ip6 == NULL)
		goto out;

	ipv6_addr_copy(&ad->u.net.v6info.saddr, &ip6->saddr);
	ipv6_addr_copy(&ad->u.net.v6info.daddr, &ip6->daddr);
	ret = 0;

	nexthdr = ip6->nexthdr;
	offset += sizeof(_ipv6h);
	offset = ipv6_skip_exthdr(skb, offset, &nexthdr);
	if (offset < 0)
		goto out;

	if (proto)
		*proto = nexthdr;

	switch (nexthdr) {
	case IPPROTO_TCP: {
		struct tcphdr _tcph, *th;

		th = skb_header_pointer(skb, offset, sizeof(_tcph), &_tcph);
		if (th == NULL)
			break;

		ad->u.net.sport = th->source;
		ad->u.net.dport = th->dest;
		break;
	}

	case IPPROTO_UDP: {
		struct udphdr _udph, *uh;

		uh = skb_header_pointer(skb, offset, sizeof(_udph), &_udph);
		if (uh == NULL)
			break;

		ad->u.net.sport = uh->source;
		ad->u.net.dport = uh->dest;
		break;
	}

	case IPPROTO_DCCP: {
		struct dccp_hdr _dccph, *dh;

		dh = skb_header_pointer(skb, offset, sizeof(_dccph), &_dccph);
		if (dh == NULL)
			break;

		ad->u.net.sport = dh->dccph_sport;
		ad->u.net.dport = dh->dccph_dport;
		break;
	}

	/* includes fragments */
	default:
		break;
	}
out:
	return ret;
}

#endif /* IPV6 */

static int selinux_parse_skb(struct sk_buff *skb, struct common_audit_data *ad,
			     char **_addrp, int src, u8 *proto)
{
	char *addrp;
	int ret;

	switch (ad->u.net.family) {
	case PF_INET:
		ret = selinux_parse_skb_ipv4(skb, ad, proto);
		if (ret)
			goto parse_error;
		addrp = (char *)(src ? &ad->u.net.v4info.saddr :
				       &ad->u.net.v4info.daddr);
		goto okay;

#if defined(CONFIG_IPV6) || defined(CONFIG_IPV6_MODULE)
	case PF_INET6:
		ret = selinux_parse_skb_ipv6(skb, ad, proto);
		if (ret)
			goto parse_error;
		addrp = (char *)(src ? &ad->u.net.v6info.saddr :
				       &ad->u.net.v6info.daddr);
		goto okay;
#endif	/* IPV6 */
	default:
		addrp = NULL;
		goto okay;
	}

parse_error:
	printk(KERN_WARNING
	       "SELinux: failure in selinux_parse_skb(),"
	       " unable to parse packet\n");
	return ret;

okay:
	if (_addrp)
		*_addrp = addrp;
	return 0;
}

/**
 * selinux_skb_peerlbl_sid - Determine the peer label of a packet
 * @skb: the packet
 * @family: protocol family
 * @sid: the packet's peer label SID
 *
 * Description:
 * Check the various different forms of network peer labeling and determine
 * the peer label/SID for the packet; most of the magic actually occurs in
 * the security server function security_net_peersid_cmp().  The function
 * returns zero if the value in @sid is valid (although it may be SECSID_NULL)
 * or -EACCES if @sid is invalid due to inconsistencies with the different
 * peer labels.
 *
 */
static int selinux_skb_peerlbl_sid(struct sk_buff *skb, u16 family, u32 *sid)
{
	int err;
	u32 xfrm_sid;
	u32 nlbl_sid;
	u32 nlbl_type;

	selinux_skb_xfrm_sid(skb, &xfrm_sid);
	selinux_netlbl_skbuff_getsid(skb, family, &nlbl_type, &nlbl_sid);

	err = security_net_peersid_resolve(nlbl_sid, nlbl_type, xfrm_sid, sid);
	if (unlikely(err)) {
		printk(KERN_WARNING
		       "SELinux: failure in selinux_skb_peerlbl_sid(),"
		       " unable to determine packet's peer label\n");
		return -EACCES;
	}

	return 0;
}

/* socket security operations */

static int socket_sockcreate_sid(const struct task_security_struct *tsec,
				 u16 secclass, u32 *socksid)
{
	if (tsec->sockcreate_sid > SECSID_NULL) {
		*socksid = tsec->sockcreate_sid;
		return 0;
	}

	return security_transition_sid(tsec->sid, tsec->sid, secclass, NULL,
				       socksid);
}

static int sock_has_perm(struct task_struct *task, struct sock *sk, u32 perms)
{
	struct sk_security_struct *sksec = sk->sk_security;
	struct common_audit_data ad;
	u32 tsid = task_sid(task);

	if (sksec->sid == SECINITSID_KERNEL)
		return 0;

	COMMON_AUDIT_DATA_INIT(&ad, NET);
	ad.u.net.sk = sk;

	return avc_has_perm(tsid, sksec->sid, sksec->sclass, perms, &ad);
}

static int selinux_socket_create(int family, int type,
				 int protocol, int kern)
{
	const struct task_security_struct *tsec = current_security();
	u32 newsid;
	u16 secclass;
	int rc;

	if (kern)
		return 0;

	secclass = socket_type_to_security_class(family, type, protocol);
	rc = socket_sockcreate_sid(tsec, secclass, &newsid);
	if (rc)
		return rc;

	return avc_has_perm(tsec->sid, newsid, secclass, SOCKET__CREATE, NULL);
}

static int selinux_socket_post_create(struct socket *sock, int family,
				      int type, int protocol, int kern)
{
	const struct task_security_struct *tsec = current_security();
	struct inode_security_struct *isec = SOCK_INODE(sock)->i_security;
	struct sk_security_struct *sksec;
	int err = 0;

	isec->sclass = socket_type_to_security_class(family, type, protocol);

	if (kern)
		isec->sid = SECINITSID_KERNEL;
	else {
		err = socket_sockcreate_sid(tsec, isec->sclass, &(isec->sid));
		if (err)
			return err;
	}

	isec->initialized = 1;

	if (sock->sk) {
		sksec = sock->sk->sk_security;
		sksec->sid = isec->sid;
		sksec->sclass = isec->sclass;
		err = selinux_netlbl_socket_post_create(sock->sk, family);
	}

	return err;
}

/* Range of port numbers used to automatically bind.
   Need to determine whether we should perform a name_bind
   permission check between the socket and the port number. */

static int selinux_socket_bind(struct socket *sock, struct sockaddr *address, int addrlen)
{
	struct sock *sk = sock->sk;
	u16 family;
	int err;

	err = sock_has_perm(current, sk, SOCKET__BIND);
	if (err)
		goto out;

	/*
	 * If PF_INET or PF_INET6, check name_bind permission for the port.
	 * Multiple address binding for SCTP is not supported yet: we just
	 * check the first address now.
	 */
	family = sk->sk_family;
	if (family == PF_INET || family == PF_INET6) {
		char *addrp;
		struct sk_security_struct *sksec = sk->sk_security;
		struct common_audit_data ad;
		struct sockaddr_in *addr4 = NULL;
		struct sockaddr_in6 *addr6 = NULL;
		unsigned short snum;
		u32 sid, node_perm;

		if (family == PF_INET) {
			addr4 = (struct sockaddr_in *)address;
			snum = ntohs(addr4->sin_port);
			addrp = (char *)&addr4->sin_addr.s_addr;
		} else {
			addr6 = (struct sockaddr_in6 *)address;
			snum = ntohs(addr6->sin6_port);
			addrp = (char *)&addr6->sin6_addr.s6_addr;
		}

		if (snum) {
			int low, high;

			inet_get_local_port_range(&low, &high);

			if (snum < max(PROT_SOCK, low) || snum > high) {
				err = sel_netport_sid(sk->sk_protocol,
						      snum, &sid);
				if (err)
					goto out;
				COMMON_AUDIT_DATA_INIT(&ad, NET);
				ad.u.net.sport = htons(snum);
				ad.u.net.family = family;
				err = avc_has_perm(sksec->sid, sid,
						   sksec->sclass,
						   SOCKET__NAME_BIND, &ad);
				if (err)
					goto out;
			}
		}

		switch (sksec->sclass) {
		case SECCLASS_TCP_SOCKET:
			node_perm = TCP_SOCKET__NODE_BIND;
			break;

		case SECCLASS_UDP_SOCKET:
			node_perm = UDP_SOCKET__NODE_BIND;
			break;

		case SECCLASS_DCCP_SOCKET:
			node_perm = DCCP_SOCKET__NODE_BIND;
			break;

		default:
			node_perm = RAWIP_SOCKET__NODE_BIND;
			break;
		}

		err = sel_netnode_sid(addrp, family, &sid);
		if (err)
			goto out;

		COMMON_AUDIT_DATA_INIT(&ad, NET);
		ad.u.net.sport = htons(snum);
		ad.u.net.family = family;

		if (family == PF_INET)
			ad.u.net.v4info.saddr = addr4->sin_addr.s_addr;
		else
			ipv6_addr_copy(&ad.u.net.v6info.saddr, &addr6->sin6_addr);

		err = avc_has_perm(sksec->sid, sid,
				   sksec->sclass, node_perm, &ad);
		if (err)
			goto out;
	}
out:
	return err;
}

static int selinux_socket_connect(struct socket *sock, struct sockaddr *address, int addrlen)
{
	struct sock *sk = sock->sk;
	struct sk_security_struct *sksec = sk->sk_security;
	int err;

	err = sock_has_perm(current, sk, SOCKET__CONNECT);
	if (err)
		return err;

	/*
	 * If a TCP or DCCP socket, check name_connect permission for the port.
	 */
	if (sksec->sclass == SECCLASS_TCP_SOCKET ||
	    sksec->sclass == SECCLASS_DCCP_SOCKET) {
		struct common_audit_data ad;
		struct sockaddr_in *addr4 = NULL;
		struct sockaddr_in6 *addr6 = NULL;
		unsigned short snum;
		u32 sid, perm;

		if (sk->sk_family == PF_INET) {
			addr4 = (struct sockaddr_in *)address;
			if (addrlen < sizeof(struct sockaddr_in))
				return -EINVAL;
			snum = ntohs(addr4->sin_port);
		} else {
			addr6 = (struct sockaddr_in6 *)address;
			if (addrlen < SIN6_LEN_RFC2133)
				return -EINVAL;
			snum = ntohs(addr6->sin6_port);
		}

		err = sel_netport_sid(sk->sk_protocol, snum, &sid);
		if (err)
			goto out;

		perm = (sksec->sclass == SECCLASS_TCP_SOCKET) ?
		       TCP_SOCKET__NAME_CONNECT : DCCP_SOCKET__NAME_CONNECT;

		COMMON_AUDIT_DATA_INIT(&ad, NET);
		ad.u.net.dport = htons(snum);
		ad.u.net.family = sk->sk_family;
		err = avc_has_perm(sksec->sid, sid, sksec->sclass, perm, &ad);
		if (err)
			goto out;
	}

	err = selinux_netlbl_socket_connect(sk, address);

out:
	return err;
}

static int selinux_socket_listen(struct socket *sock, int backlog)
{
	return sock_has_perm(current, sock->sk, SOCKET__LISTEN);
}

static int selinux_socket_accept(struct socket *sock, struct socket *newsock)
{
	int err;
	struct inode_security_struct *isec;
	struct inode_security_struct *newisec;

	err = sock_has_perm(current, sock->sk, SOCKET__ACCEPT);
	if (err)
		return err;

	newisec = SOCK_INODE(newsock)->i_security;

	isec = SOCK_INODE(sock)->i_security;
	newisec->sclass = isec->sclass;
	newisec->sid = isec->sid;
	newisec->initialized = 1;

	return 0;
}

static int selinux_socket_sendmsg(struct socket *sock, struct msghdr *msg,
				  int size)
{
	return sock_has_perm(current, sock->sk, SOCKET__WRITE);
}

static int selinux_socket_recvmsg(struct socket *sock, struct msghdr *msg,
				  int size, int flags)
{
	return sock_has_perm(current, sock->sk, SOCKET__READ);
}

static int selinux_socket_getsockname(struct socket *sock)
{
	return sock_has_perm(current, sock->sk, SOCKET__GETATTR);
}

static int selinux_socket_getpeername(struct socket *sock)
{
	return sock_has_perm(current, sock->sk, SOCKET__GETATTR);
}

static int selinux_socket_setsockopt(struct socket *sock, int level, int optname)
{
	int err;

	err = sock_has_perm(current, sock->sk, SOCKET__SETOPT);
	if (err)
		return err;

	return selinux_netlbl_socket_setsockopt(sock, level, optname);
}

static int selinux_socket_getsockopt(struct socket *sock, int level,
				     int optname)
{
	return sock_has_perm(current, sock->sk, SOCKET__GETOPT);
}

static int selinux_socket_shutdown(struct socket *sock, int how)
{
	return sock_has_perm(current, sock->sk, SOCKET__SHUTDOWN);
}

static int selinux_socket_unix_stream_connect(struct sock *sock,
					      struct sock *other,
					      struct sock *newsk)
{
	struct sk_security_struct *sksec_sock = sock->sk_security;
	struct sk_security_struct *sksec_other = other->sk_security;
	struct sk_security_struct *sksec_new = newsk->sk_security;
	struct common_audit_data ad;
	int err;

	COMMON_AUDIT_DATA_INIT(&ad, NET);
	ad.u.net.sk = other;

	err = avc_has_perm(sksec_sock->sid, sksec_other->sid,
			   sksec_other->sclass,
			   UNIX_STREAM_SOCKET__CONNECTTO, &ad);
	if (err)
		return err;

	/* server child socket */
	sksec_new->peer_sid = sksec_sock->sid;
	err = security_sid_mls_copy(sksec_other->sid, sksec_sock->sid,
				    &sksec_new->sid);
	if (err)
		return err;

	/* connecting socket */
	sksec_sock->peer_sid = sksec_new->sid;

	return 0;
}

static int selinux_socket_unix_may_send(struct socket *sock,
					struct socket *other)
{
	struct sk_security_struct *ssec = sock->sk->sk_security;
	struct sk_security_struct *osec = other->sk->sk_security;
	struct common_audit_data ad;

	COMMON_AUDIT_DATA_INIT(&ad, NET);
	ad.u.net.sk = other->sk;

	return avc_has_perm(ssec->sid, osec->sid, osec->sclass, SOCKET__SENDTO,
			    &ad);
}

static int selinux_inet_sys_rcv_skb(int ifindex, char *addrp, u16 family,
				    u32 peer_sid,
				    struct common_audit_data *ad)
{
	int err;
	u32 if_sid;
	u32 node_sid;

	err = sel_netif_sid(ifindex, &if_sid);
	if (err)
		return err;
	err = avc_has_perm(peer_sid, if_sid,
			   SECCLASS_NETIF, NETIF__INGRESS, ad);
	if (err)
		return err;

	err = sel_netnode_sid(addrp, family, &node_sid);
	if (err)
		return err;
	return avc_has_perm(peer_sid, node_sid,
			    SECCLASS_NODE, NODE__RECVFROM, ad);
}

static int selinux_sock_rcv_skb_compat(struct sock *sk, struct sk_buff *skb,
				       u16 family)
{
	int err = 0;
	struct sk_security_struct *sksec = sk->sk_security;
	u32 sk_sid = sksec->sid;
	struct common_audit_data ad;
	char *addrp;

	COMMON_AUDIT_DATA_INIT(&ad, NET);
	ad.u.net.netif = skb->skb_iif;
	ad.u.net.family = family;
	err = selinux_parse_skb(skb, &ad, &addrp, 1, NULL);
	if (err)
		return err;

	if (selinux_secmark_enabled()) {
		err = avc_has_perm(sk_sid, skb->secmark, SECCLASS_PACKET,
				   PACKET__RECV, &ad);
		if (err)
			return err;
	}

	err = selinux_netlbl_sock_rcv_skb(sksec, skb, family, &ad);
	if (err)
		return err;
	err = selinux_xfrm_sock_rcv_skb(sksec->sid, skb, &ad);

	return err;
}

static int selinux_socket_sock_rcv_skb(struct sock *sk, struct sk_buff *skb)
{
	int err;
	struct sk_security_struct *sksec = sk->sk_security;
	u16 family = sk->sk_family;
	u32 sk_sid = sksec->sid;
	struct common_audit_data ad;
	char *addrp;
	u8 secmark_active;
	u8 peerlbl_active;

	if (family != PF_INET && family != PF_INET6)
		return 0;

	/* Handle mapped IPv4 packets arriving via IPv6 sockets */
	if (family == PF_INET6 && skb->protocol == htons(ETH_P_IP))
		family = PF_INET;

	/* If any sort of compatibility mode is enabled then handoff processing
	 * to the selinux_sock_rcv_skb_compat() function to deal with the
	 * special handling.  We do this in an attempt to keep this function
	 * as fast and as clean as possible. */
	if (!selinux_policycap_netpeer)
		return selinux_sock_rcv_skb_compat(sk, skb, family);

	secmark_active = selinux_secmark_enabled();
	peerlbl_active = netlbl_enabled() || selinux_xfrm_enabled();
	if (!secmark_active && !peerlbl_active)
		return 0;

	COMMON_AUDIT_DATA_INIT(&ad, NET);
	ad.u.net.netif = skb->skb_iif;
	ad.u.net.family = family;
	err = selinux_parse_skb(skb, &ad, &addrp, 1, NULL);
	if (err)
		return err;

	if (peerlbl_active) {
		u32 peer_sid;

		err = selinux_skb_peerlbl_sid(skb, family, &peer_sid);
		if (err)
			return err;
		err = selinux_inet_sys_rcv_skb(skb->skb_iif, addrp, family,
					       peer_sid, &ad);
		if (err) {
			selinux_netlbl_err(skb, err, 0);
			return err;
		}
		err = avc_has_perm(sk_sid, peer_sid, SECCLASS_PEER,
				   PEER__RECV, &ad);
		if (err)
			selinux_netlbl_err(skb, err, 0);
	}

	if (secmark_active) {
		err = avc_has_perm(sk_sid, skb->secmark, SECCLASS_PACKET,
				   PACKET__RECV, &ad);
		if (err)
			return err;
	}

	return err;
}

static int selinux_socket_getpeersec_stream(struct socket *sock, char __user *optval,
					    int __user *optlen, unsigned len)
{
	int err = 0;
	char *scontext;
	u32 scontext_len;
	struct sk_security_struct *sksec = sock->sk->sk_security;
	u32 peer_sid = SECSID_NULL;

	if (sksec->sclass == SECCLASS_UNIX_STREAM_SOCKET ||
	    sksec->sclass == SECCLASS_TCP_SOCKET)
		peer_sid = sksec->peer_sid;
	if (peer_sid == SECSID_NULL)
		return -ENOPROTOOPT;

	err = security_sid_to_context(peer_sid, &scontext, &scontext_len);
	if (err)
		return err;

	if (scontext_len > len) {
		err = -ERANGE;
		goto out_len;
	}

	if (copy_to_user(optval, scontext, scontext_len))
		err = -EFAULT;

out_len:
	if (put_user(scontext_len, optlen))
		err = -EFAULT;
	kfree(scontext);
	return err;
}

static int selinux_socket_getpeersec_dgram(struct socket *sock, struct sk_buff *skb, u32 *secid)
{
	u32 peer_secid = SECSID_NULL;
	u16 family;

	if (skb && skb->protocol == htons(ETH_P_IP))
		family = PF_INET;
	else if (skb && skb->protocol == htons(ETH_P_IPV6))
		family = PF_INET6;
	else if (sock)
		family = sock->sk->sk_family;
	else
		goto out;

	if (sock && family == PF_UNIX)
		selinux_inode_getsecid(SOCK_INODE(sock), &peer_secid);
	else if (skb)
		selinux_skb_peerlbl_sid(skb, family, &peer_secid);

out:
	*secid = peer_secid;
	if (peer_secid == SECSID_NULL)
		return -EINVAL;
	return 0;
}

static int selinux_sk_alloc_security(struct sock *sk, int family, gfp_t priority)
{
	struct sk_security_struct *sksec;

	sksec = kzalloc(sizeof(*sksec), priority);
	if (!sksec)
		return -ENOMEM;

	sksec->peer_sid = SECINITSID_UNLABELED;
	sksec->sid = SECINITSID_UNLABELED;
	selinux_netlbl_sk_security_reset(sksec);
	sk->sk_security = sksec;

	return 0;
}

static void selinux_sk_free_security(struct sock *sk)
{
	struct sk_security_struct *sksec = sk->sk_security;

	sk->sk_security = NULL;
	selinux_netlbl_sk_security_free(sksec);
	kfree(sksec);
}

static void selinux_sk_clone_security(const struct sock *sk, struct sock *newsk)
{
	struct sk_security_struct *sksec = sk->sk_security;
	struct sk_security_struct *newsksec = newsk->sk_security;

	newsksec->sid = sksec->sid;
	newsksec->peer_sid = sksec->peer_sid;
	newsksec->sclass = sksec->sclass;

	selinux_netlbl_sk_security_reset(newsksec);
}

static void selinux_sk_getsecid(struct sock *sk, u32 *secid)
{
	if (!sk)
		*secid = SECINITSID_ANY_SOCKET;
	else {
		struct sk_security_struct *sksec = sk->sk_security;

		*secid = sksec->sid;
	}
}

static void selinux_sock_graft(struct sock *sk, struct socket *parent)
{
	struct inode_security_struct *isec = SOCK_INODE(parent)->i_security;
	struct sk_security_struct *sksec = sk->sk_security;

	if (sk->sk_family == PF_INET || sk->sk_family == PF_INET6 ||
	    sk->sk_family == PF_UNIX)
		isec->sid = sksec->sid;
	sksec->sclass = isec->sclass;
}

static int selinux_inet_conn_request(struct sock *sk, struct sk_buff *skb,
				     struct request_sock *req)
{
	struct sk_security_struct *sksec = sk->sk_security;
	int err;
	u16 family = sk->sk_family;
	u32 newsid;
	u32 peersid;

	/* handle mapped IPv4 packets arriving via IPv6 sockets */
	if (family == PF_INET6 && skb->protocol == htons(ETH_P_IP))
		family = PF_INET;

	err = selinux_skb_peerlbl_sid(skb, family, &peersid);
	if (err)
		return err;
	if (peersid == SECSID_NULL) {
		req->secid = sksec->sid;
		req->peer_secid = SECSID_NULL;
	} else {
		err = security_sid_mls_copy(sksec->sid, peersid, &newsid);
		if (err)
			return err;
		req->secid = newsid;
		req->peer_secid = peersid;
	}

	return selinux_netlbl_inet_conn_request(req, family);
}

static void selinux_inet_csk_clone(struct sock *newsk,
				   const struct request_sock *req)
{
	struct sk_security_struct *newsksec = newsk->sk_security;

	newsksec->sid = req->secid;
	newsksec->peer_sid = req->peer_secid;
	/* NOTE: Ideally, we should also get the isec->sid for the
	   new socket in sync, but we don't have the isec available yet.
	   So we will wait until sock_graft to do it, by which
	   time it will have been created and available. */

	/* We don't need to take any sort of lock here as we are the only
	 * thread with access to newsksec */
	selinux_netlbl_inet_csk_clone(newsk, req->rsk_ops->family);
}

static void selinux_inet_conn_established(struct sock *sk, struct sk_buff *skb)
{
	u16 family = sk->sk_family;
	struct sk_security_struct *sksec = sk->sk_security;

	/* handle mapped IPv4 packets arriving via IPv6 sockets */
	if (family == PF_INET6 && skb->protocol == htons(ETH_P_IP))
		family = PF_INET;

	selinux_skb_peerlbl_sid(skb, family, &sksec->peer_sid);
}

static int selinux_secmark_relabel_packet(u32 sid)
{
	const struct task_security_struct *__tsec;
	u32 tsid;

	__tsec = current_security();
	tsid = __tsec->sid;

	return avc_has_perm(tsid, sid, SECCLASS_PACKET, PACKET__RELABELTO, NULL);
}

static void selinux_secmark_refcount_inc(void)
{
	atomic_inc(&selinux_secmark_refcount);
}

static void selinux_secmark_refcount_dec(void)
{
	atomic_dec(&selinux_secmark_refcount);
}

static void selinux_req_classify_flow(const struct request_sock *req,
				      struct flowi *fl)
{
	fl->flowi_secid = req->secid;
}

static int selinux_tun_dev_create(void)
{
	u32 sid = current_sid();

	/* we aren't taking into account the "sockcreate" SID since the socket
	 * that is being created here is not a socket in the traditional sense,
	 * instead it is a private sock, accessible only to the kernel, and
	 * representing a wide range of network traffic spanning multiple
	 * connections unlike traditional sockets - check the TUN driver to
	 * get a better understanding of why this socket is special */

	return avc_has_perm(sid, sid, SECCLASS_TUN_SOCKET, TUN_SOCKET__CREATE,
			    NULL);
}

static void selinux_tun_dev_post_create(struct sock *sk)
{
	struct sk_security_struct *sksec = sk->sk_security;

	/* we don't currently perform any NetLabel based labeling here and it
	 * isn't clear that we would want to do so anyway; while we could apply
	 * labeling without the support of the TUN user the resulting labeled
	 * traffic from the other end of the connection would almost certainly
	 * cause confusion to the TUN user that had no idea network labeling
	 * protocols were being used */

	/* see the comments in selinux_tun_dev_create() about why we don't use
	 * the sockcreate SID here */

	sksec->sid = current_sid();
	sksec->sclass = SECCLASS_TUN_SOCKET;
}

static int selinux_tun_dev_attach(struct sock *sk)
{
	struct sk_security_struct *sksec = sk->sk_security;
	u32 sid = current_sid();
	int err;

	err = avc_has_perm(sid, sksec->sid, SECCLASS_TUN_SOCKET,
			   TUN_SOCKET__RELABELFROM, NULL);
	if (err)
		return err;
	err = avc_has_perm(sid, sid, SECCLASS_TUN_SOCKET,
			   TUN_SOCKET__RELABELTO, NULL);
	if (err)
		return err;

	sksec->sid = sid;

	return 0;
}

static int selinux_nlmsg_perm(struct sock *sk, struct sk_buff *skb)
{
	int err = 0;
	u32 perm;
	struct nlmsghdr *nlh;
	struct sk_security_struct *sksec = sk->sk_security;

	if (skb->len < NLMSG_SPACE(0)) {
		err = -EINVAL;
		goto out;
	}
	nlh = nlmsg_hdr(skb);

	err = selinux_nlmsg_lookup(sksec->sclass, nlh->nlmsg_type, &perm);
	if (err) {
		if (err == -EINVAL) {
			audit_log(current->audit_context, GFP_KERNEL, AUDIT_SELINUX_ERR,
				  "SELinux:  unrecognized netlink message"
				  " type=%hu for sclass=%hu\n",
				  nlh->nlmsg_type, sksec->sclass);
			if (!selinux_enforcing || security_get_allow_unknown())
				err = 0;
		}

		/* Ignore */
		if (err == -ENOENT)
			err = 0;
		goto out;
	}

	err = sock_has_perm(current, sk, perm);
out:
	return err;
}

#ifdef CONFIG_NETFILTER

static unsigned int selinux_ip_forward(struct sk_buff *skb, int ifindex,
				       u16 family)
{
	int err;
	char *addrp;
	u32 peer_sid;
	struct common_audit_data ad;
	u8 secmark_active;
	u8 netlbl_active;
	u8 peerlbl_active;

	if (!selinux_policycap_netpeer)
		return NF_ACCEPT;

	secmark_active = selinux_secmark_enabled();
	netlbl_active = netlbl_enabled();
	peerlbl_active = netlbl_active || selinux_xfrm_enabled();
	if (!secmark_active && !peerlbl_active)
		return NF_ACCEPT;

	if (selinux_skb_peerlbl_sid(skb, family, &peer_sid) != 0)
		return NF_DROP;

	COMMON_AUDIT_DATA_INIT(&ad, NET);
	ad.u.net.netif = ifindex;
	ad.u.net.family = family;
	if (selinux_parse_skb(skb, &ad, &addrp, 1, NULL) != 0)
		return NF_DROP;

	if (peerlbl_active) {
		err = selinux_inet_sys_rcv_skb(ifindex, addrp, family,
					       peer_sid, &ad);
		if (err) {
			selinux_netlbl_err(skb, err, 1);
			return NF_DROP;
		}
	}

	if (secmark_active)
		if (avc_has_perm(peer_sid, skb->secmark,
				 SECCLASS_PACKET, PACKET__FORWARD_IN, &ad))
			return NF_DROP;

	if (netlbl_active)
		/* we do this in the FORWARD path and not the POST_ROUTING
		 * path because we want to make sure we apply the necessary
		 * labeling before IPsec is applied so we can leverage AH
		 * protection */
		if (selinux_netlbl_skbuff_setsid(skb, family, peer_sid) != 0)
			return NF_DROP;

	return NF_ACCEPT;
}

static unsigned int selinux_ipv4_forward(unsigned int hooknum,
					 struct sk_buff *skb,
					 const struct net_device *in,
					 const struct net_device *out,
					 int (*okfn)(struct sk_buff *))
{
	return selinux_ip_forward(skb, in->ifindex, PF_INET);
}

#if defined(CONFIG_IPV6) || defined(CONFIG_IPV6_MODULE)
static unsigned int selinux_ipv6_forward(unsigned int hooknum,
					 struct sk_buff *skb,
					 const struct net_device *in,
					 const struct net_device *out,
					 int (*okfn)(struct sk_buff *))
{
	return selinux_ip_forward(skb, in->ifindex, PF_INET6);
}
#endif	/* IPV6 */

static unsigned int selinux_ip_output(struct sk_buff *skb,
				      u16 family)
{
	u32 sid;

	if (!netlbl_enabled())
		return NF_ACCEPT;

	/* we do this in the LOCAL_OUT path and not the POST_ROUTING path
	 * because we want to make sure we apply the necessary labeling
	 * before IPsec is applied so we can leverage AH protection */
	if (skb->sk) {
		struct sk_security_struct *sksec = skb->sk->sk_security;
		sid = sksec->sid;
	} else
		sid = SECINITSID_KERNEL;
	if (selinux_netlbl_skbuff_setsid(skb, family, sid) != 0)
		return NF_DROP;

	return NF_ACCEPT;
}

static unsigned int selinux_ipv4_output(unsigned int hooknum,
					struct sk_buff *skb,
					const struct net_device *in,
					const struct net_device *out,
					int (*okfn)(struct sk_buff *))
{
	return selinux_ip_output(skb, PF_INET);
}

static unsigned int selinux_ip_postroute_compat(struct sk_buff *skb,
						int ifindex,
						u16 family)
{
	struct sock *sk = skb->sk;
	struct sk_security_struct *sksec;
	struct common_audit_data ad;
	char *addrp;
	u8 proto;

	if (sk == NULL)
		return NF_ACCEPT;
	sksec = sk->sk_security;

	COMMON_AUDIT_DATA_INIT(&ad, NET);
	ad.u.net.netif = ifindex;
	ad.u.net.family = family;
	if (selinux_parse_skb(skb, &ad, &addrp, 0, &proto))
		return NF_DROP;

	if (selinux_secmark_enabled())
		if (avc_has_perm(sksec->sid, skb->secmark,
				 SECCLASS_PACKET, PACKET__SEND, &ad))
			return NF_DROP_ERR(-ECONNREFUSED);

	if (selinux_xfrm_postroute_last(sksec->sid, skb, &ad, proto))
		return NF_DROP_ERR(-ECONNREFUSED);

	return NF_ACCEPT;
}

static unsigned int selinux_ip_postroute(struct sk_buff *skb, int ifindex,
					 u16 family)
{
	u32 secmark_perm;
	u32 peer_sid;
	struct sock *sk;
	struct common_audit_data ad;
	char *addrp;
	u8 secmark_active;
	u8 peerlbl_active;

	/* If any sort of compatibility mode is enabled then handoff processing
	 * to the selinux_ip_postroute_compat() function to deal with the
	 * special handling.  We do this in an attempt to keep this function
	 * as fast and as clean as possible. */
	if (!selinux_policycap_netpeer)
		return selinux_ip_postroute_compat(skb, ifindex, family);
#ifdef CONFIG_XFRM
	/* If skb->dst->xfrm is non-NULL then the packet is undergoing an IPsec
	 * packet transformation so allow the packet to pass without any checks
	 * since we'll have another chance to perform access control checks
	 * when the packet is on it's final way out.
	 * NOTE: there appear to be some IPv6 multicast cases where skb->dst
	 *       is NULL, in this case go ahead and apply access control. */
	if (skb_dst(skb) != NULL && skb_dst(skb)->xfrm != NULL)
		return NF_ACCEPT;
#endif
	secmark_active = selinux_secmark_enabled();
	peerlbl_active = netlbl_enabled() || selinux_xfrm_enabled();
	if (!secmark_active && !peerlbl_active)
		return NF_ACCEPT;

	/* if the packet is being forwarded then get the peer label from the
	 * packet itself; otherwise check to see if it is from a local
	 * application or the kernel, if from an application get the peer label
	 * from the sending socket, otherwise use the kernel's sid */
	sk = skb->sk;
	if (sk == NULL) {
		if (skb->skb_iif) {
			secmark_perm = PACKET__FORWARD_OUT;
			if (selinux_skb_peerlbl_sid(skb, family, &peer_sid))
				return NF_DROP;
		} else {
			secmark_perm = PACKET__SEND;
			peer_sid = SECINITSID_KERNEL;
		}
	} else {
		struct sk_security_struct *sksec = sk->sk_security;
		peer_sid = sksec->sid;
		secmark_perm = PACKET__SEND;
	}

	COMMON_AUDIT_DATA_INIT(&ad, NET);
	ad.u.net.netif = ifindex;
	ad.u.net.family = family;
	if (selinux_parse_skb(skb, &ad, &addrp, 0, NULL))
		return NF_DROP;

	if (secmark_active)
		if (avc_has_perm(peer_sid, skb->secmark,
				 SECCLASS_PACKET, secmark_perm, &ad))
			return NF_DROP_ERR(-ECONNREFUSED);

	if (peerlbl_active) {
		u32 if_sid;
		u32 node_sid;

		if (sel_netif_sid(ifindex, &if_sid))
			return NF_DROP;
		if (avc_has_perm(peer_sid, if_sid,
				 SECCLASS_NETIF, NETIF__EGRESS, &ad))
			return NF_DROP_ERR(-ECONNREFUSED);

		if (sel_netnode_sid(addrp, family, &node_sid))
			return NF_DROP;
		if (avc_has_perm(peer_sid, node_sid,
				 SECCLASS_NODE, NODE__SENDTO, &ad))
			return NF_DROP_ERR(-ECONNREFUSED);
	}

	return NF_ACCEPT;
}

static unsigned int selinux_ipv4_postroute(unsigned int hooknum,
					   struct sk_buff *skb,
					   const struct net_device *in,
					   const struct net_device *out,
					   int (*okfn)(struct sk_buff *))
{
	return selinux_ip_postroute(skb, out->ifindex, PF_INET);
}

#if defined(CONFIG_IPV6) || defined(CONFIG_IPV6_MODULE)
static unsigned int selinux_ipv6_postroute(unsigned int hooknum,
					   struct sk_buff *skb,
					   const struct net_device *in,
					   const struct net_device *out,
					   int (*okfn)(struct sk_buff *))
{
	return selinux_ip_postroute(skb, out->ifindex, PF_INET6);
}
#endif	/* IPV6 */

#endif	/* CONFIG_NETFILTER */

static int selinux_netlink_send(struct sock *sk, struct sk_buff *skb)
{
	int err;

	err = cap_netlink_send(sk, skb);
	if (err)
		return err;

	return selinux_nlmsg_perm(sk, skb);
}

static int selinux_netlink_recv(struct sk_buff *skb, int capability)
{
	int err;
	struct common_audit_data ad;
	u32 sid;

	err = cap_netlink_recv(skb, capability);
	if (err)
		return err;

	COMMON_AUDIT_DATA_INIT(&ad, CAP);
	ad.u.cap = capability;

	security_task_getsecid(current, &sid);
	return avc_has_perm(sid, sid, SECCLASS_CAPABILITY,
			    CAP_TO_MASK(capability), &ad);
}

static int ipc_alloc_security(struct task_struct *task,
			      struct kern_ipc_perm *perm,
			      u16 sclass)
{
	struct ipc_security_struct *isec;
	u32 sid;

	isec = kzalloc(sizeof(struct ipc_security_struct), GFP_KERNEL);
	if (!isec)
		return -ENOMEM;

	sid = task_sid(task);
	isec->sclass = sclass;
	isec->sid = sid;
	perm->security = isec;

	return 0;
}

static void ipc_free_security(struct kern_ipc_perm *perm)
{
	struct ipc_security_struct *isec = perm->security;
	perm->security = NULL;
	kfree(isec);
}

static int msg_msg_alloc_security(struct msg_msg *msg)
{
	struct msg_security_struct *msec;

	msec = kzalloc(sizeof(struct msg_security_struct), GFP_KERNEL);
	if (!msec)
		return -ENOMEM;

	msec->sid = SECINITSID_UNLABELED;
	msg->security = msec;

	return 0;
}

static void msg_msg_free_security(struct msg_msg *msg)
{
	struct msg_security_struct *msec = msg->security;

	msg->security = NULL;
	kfree(msec);
}

static int ipc_has_perm(struct kern_ipc_perm *ipc_perms,
			u32 perms)
{
	struct ipc_security_struct *isec;
	struct common_audit_data ad;
	u32 sid = current_sid();

	isec = ipc_perms->security;

	COMMON_AUDIT_DATA_INIT(&ad, IPC);
	ad.u.ipc_id = ipc_perms->key;

	return avc_has_perm(sid, isec->sid, isec->sclass, perms, &ad);
}

static int selinux_msg_msg_alloc_security(struct msg_msg *msg)
{
	return msg_msg_alloc_security(msg);
}

static void selinux_msg_msg_free_security(struct msg_msg *msg)
{
	msg_msg_free_security(msg);
}

/* message queue security operations */
static int selinux_msg_queue_alloc_security(struct msg_queue *msq)
{
	struct ipc_security_struct *isec;
	struct common_audit_data ad;
	u32 sid = current_sid();
	int rc;

	rc = ipc_alloc_security(current, &msq->q_perm, SECCLASS_MSGQ);
	if (rc)
		return rc;

	isec = msq->q_perm.security;

	COMMON_AUDIT_DATA_INIT(&ad, IPC);
	ad.u.ipc_id = msq->q_perm.key;

	rc = avc_has_perm(sid, isec->sid, SECCLASS_MSGQ,
			  MSGQ__CREATE, &ad);
	if (rc) {
		ipc_free_security(&msq->q_perm);
		return rc;
	}
	return 0;
}

static void selinux_msg_queue_free_security(struct msg_queue *msq)
{
	ipc_free_security(&msq->q_perm);
}

static int selinux_msg_queue_associate(struct msg_queue *msq, int msqflg)
{
	struct ipc_security_struct *isec;
	struct common_audit_data ad;
	u32 sid = current_sid();

	isec = msq->q_perm.security;

	COMMON_AUDIT_DATA_INIT(&ad, IPC);
	ad.u.ipc_id = msq->q_perm.key;

	return avc_has_perm(sid, isec->sid, SECCLASS_MSGQ,
			    MSGQ__ASSOCIATE, &ad);
}

static int selinux_msg_queue_msgctl(struct msg_queue *msq, int cmd)
{
	int err;
	int perms;

	switch (cmd) {
	case IPC_INFO:
	case MSG_INFO:
		/* No specific object, just general system-wide information. */
		return task_has_system(current, SYSTEM__IPC_INFO);
	case IPC_STAT:
	case MSG_STAT:
		perms = MSGQ__GETATTR | MSGQ__ASSOCIATE;
		break;
	case IPC_SET:
		perms = MSGQ__SETATTR;
		break;
	case IPC_RMID:
		perms = MSGQ__DESTROY;
		break;
	default:
		return 0;
	}

	err = ipc_has_perm(&msq->q_perm, perms);
	return err;
}

static int selinux_msg_queue_msgsnd(struct msg_queue *msq, struct msg_msg *msg, int msqflg)
{
	struct ipc_security_struct *isec;
	struct msg_security_struct *msec;
	struct common_audit_data ad;
	u32 sid = current_sid();
	int rc;

	isec = msq->q_perm.security;
	msec = msg->security;

	/*
	 * First time through, need to assign label to the message
	 */
	if (msec->sid == SECINITSID_UNLABELED) {
		/*
		 * Compute new sid based on current process and
		 * message queue this message will be stored in
		 */
		rc = security_transition_sid(sid, isec->sid, SECCLASS_MSG,
					     NULL, &msec->sid);
		if (rc)
			return rc;
	}

	COMMON_AUDIT_DATA_INIT(&ad, IPC);
	ad.u.ipc_id = msq->q_perm.key;

	/* Can this process write to the queue? */
	rc = avc_has_perm(sid, isec->sid, SECCLASS_MSGQ,
			  MSGQ__WRITE, &ad);
	if (!rc)
		/* Can this process send the message */
		rc = avc_has_perm(sid, msec->sid, SECCLASS_MSG,
				  MSG__SEND, &ad);
	if (!rc)
		/* Can the message be put in the queue? */
		rc = avc_has_perm(msec->sid, isec->sid, SECCLASS_MSGQ,
				  MSGQ__ENQUEUE, &ad);

	return rc;
}

static int selinux_msg_queue_msgrcv(struct msg_queue *msq, struct msg_msg *msg,
				    struct task_struct *target,
				    long type, int mode)
{
	struct ipc_security_struct *isec;
	struct msg_security_struct *msec;
	struct common_audit_data ad;
	u32 sid = task_sid(target);
	int rc;

	isec = msq->q_perm.security;
	msec = msg->security;

	COMMON_AUDIT_DATA_INIT(&ad, IPC);
	ad.u.ipc_id = msq->q_perm.key;

	rc = avc_has_perm(sid, isec->sid,
			  SECCLASS_MSGQ, MSGQ__READ, &ad);
	if (!rc)
		rc = avc_has_perm(sid, msec->sid,
				  SECCLASS_MSG, MSG__RECEIVE, &ad);
	return rc;
}

/* Shared Memory security operations */
static int selinux_shm_alloc_security(struct shmid_kernel *shp)
{
	struct ipc_security_struct *isec;
	struct common_audit_data ad;
	u32 sid = current_sid();
	int rc;

	rc = ipc_alloc_security(current, &shp->shm_perm, SECCLASS_SHM);
	if (rc)
		return rc;

	isec = shp->shm_perm.security;

	COMMON_AUDIT_DATA_INIT(&ad, IPC);
	ad.u.ipc_id = shp->shm_perm.key;

	rc = avc_has_perm(sid, isec->sid, SECCLASS_SHM,
			  SHM__CREATE, &ad);
	if (rc) {
		ipc_free_security(&shp->shm_perm);
		return rc;
	}
	return 0;
}

static void selinux_shm_free_security(struct shmid_kernel *shp)
{
	ipc_free_security(&shp->shm_perm);
}

static int selinux_shm_associate(struct shmid_kernel *shp, int shmflg)
{
	struct ipc_security_struct *isec;
	struct common_audit_data ad;
	u32 sid = current_sid();

	isec = shp->shm_perm.security;

	COMMON_AUDIT_DATA_INIT(&ad, IPC);
	ad.u.ipc_id = shp->shm_perm.key;

	return avc_has_perm(sid, isec->sid, SECCLASS_SHM,
			    SHM__ASSOCIATE, &ad);
}

/* Note, at this point, shp is locked down */
static int selinux_shm_shmctl(struct shmid_kernel *shp, int cmd)
{
	int perms;
	int err;

	switch (cmd) {
	case IPC_INFO:
	case SHM_INFO:
		/* No specific object, just general system-wide information. */
		return task_has_system(current, SYSTEM__IPC_INFO);
	case IPC_STAT:
	case SHM_STAT:
		perms = SHM__GETATTR | SHM__ASSOCIATE;
		break;
	case IPC_SET:
		perms = SHM__SETATTR;
		break;
	case SHM_LOCK:
	case SHM_UNLOCK:
		perms = SHM__LOCK;
		break;
	case IPC_RMID:
		perms = SHM__DESTROY;
		break;
	default:
		return 0;
	}

	err = ipc_has_perm(&shp->shm_perm, perms);
	return err;
}

static int selinux_shm_shmat(struct shmid_kernel *shp,
			     char __user *shmaddr, int shmflg)
{
	u32 perms;

	if (shmflg & SHM_RDONLY)
		perms = SHM__READ;
	else
		perms = SHM__READ | SHM__WRITE;

	return ipc_has_perm(&shp->shm_perm, perms);
}

/* Semaphore security operations */
static int selinux_sem_alloc_security(struct sem_array *sma)
{
	struct ipc_security_struct *isec;
	struct common_audit_data ad;
	u32 sid = current_sid();
	int rc;

	rc = ipc_alloc_security(current, &sma->sem_perm, SECCLASS_SEM);
	if (rc)
		return rc;

	isec = sma->sem_perm.security;

	COMMON_AUDIT_DATA_INIT(&ad, IPC);
	ad.u.ipc_id = sma->sem_perm.key;

	rc = avc_has_perm(sid, isec->sid, SECCLASS_SEM,
			  SEM__CREATE, &ad);
	if (rc) {
		ipc_free_security(&sma->sem_perm);
		return rc;
	}
	return 0;
}

static void selinux_sem_free_security(struct sem_array *sma)
{
	ipc_free_security(&sma->sem_perm);
}

static int selinux_sem_associate(struct sem_array *sma, int semflg)
{
	struct ipc_security_struct *isec;
	struct common_audit_data ad;
	u32 sid = current_sid();

	isec = sma->sem_perm.security;

	COMMON_AUDIT_DATA_INIT(&ad, IPC);
	ad.u.ipc_id = sma->sem_perm.key;

	return avc_has_perm(sid, isec->sid, SECCLASS_SEM,
			    SEM__ASSOCIATE, &ad);
}

/* Note, at this point, sma is locked down */
static int selinux_sem_semctl(struct sem_array *sma, int cmd)
{
	int err;
	u32 perms;

	switch (cmd) {
	case IPC_INFO:
	case SEM_INFO:
		/* No specific object, just general system-wide information. */
		return task_has_system(current, SYSTEM__IPC_INFO);
	case GETPID:
	case GETNCNT:
	case GETZCNT:
		perms = SEM__GETATTR;
		break;
	case GETVAL:
	case GETALL:
		perms = SEM__READ;
		break;
	case SETVAL:
	case SETALL:
		perms = SEM__WRITE;
		break;
	case IPC_RMID:
		perms = SEM__DESTROY;
		break;
	case IPC_SET:
		perms = SEM__SETATTR;
		break;
	case IPC_STAT:
	case SEM_STAT:
		perms = SEM__GETATTR | SEM__ASSOCIATE;
		break;
	default:
		return 0;
	}

	err = ipc_has_perm(&sma->sem_perm, perms);
	return err;
}

static int selinux_sem_semop(struct sem_array *sma,
			     struct sembuf *sops, unsigned nsops, int alter)
{
	u32 perms;

	if (alter)
		perms = SEM__READ | SEM__WRITE;
	else
		perms = SEM__READ;

	return ipc_has_perm(&sma->sem_perm, perms);
}

static int selinux_ipc_permission(struct kern_ipc_perm *ipcp, short flag)
{
	u32 av = 0;

	av = 0;
	if (flag & S_IRUGO)
		av |= IPC__UNIX_READ;
	if (flag & S_IWUGO)
		av |= IPC__UNIX_WRITE;

	if (av == 0)
		return 0;

	return ipc_has_perm(ipcp, av);
}

static void selinux_ipc_getsecid(struct kern_ipc_perm *ipcp, u32 *secid)
{
	struct ipc_security_struct *isec = ipcp->security;
	*secid = isec->sid;
}

static void selinux_d_instantiate(struct dentry *dentry, struct inode *inode)
{
	if (inode)
		inode_doinit_with_dentry(inode, dentry);
}

static int selinux_getprocattr(struct task_struct *p,
			       char *name, char **value)
{
	const struct task_security_struct *__tsec;
	u32 sid;
	int error;
	unsigned len;

	if (current != p) {
		error = current_has_perm(p, PROCESS__GETATTR);
		if (error)
			return error;
	}

	rcu_read_lock();
	__tsec = __task_cred(p)->security;

	if (!strcmp(name, "current"))
		sid = __tsec->sid;
	else if (!strcmp(name, "prev"))
		sid = __tsec->osid;
	else if (!strcmp(name, "exec"))
		sid = __tsec->exec_sid;
	else if (!strcmp(name, "fscreate"))
		sid = __tsec->create_sid;
	else if (!strcmp(name, "keycreate"))
		sid = __tsec->keycreate_sid;
	else if (!strcmp(name, "sockcreate"))
		sid = __tsec->sockcreate_sid;
	else
		goto invalid;
	rcu_read_unlock();

	if (!sid)
		return 0;

	error = security_sid_to_context(sid, value, &len);
	if (error)
		return error;
	return len;

invalid:
	rcu_read_unlock();
	return -EINVAL;
}

static int selinux_setprocattr(struct task_struct *p,
			       char *name, void *value, size_t size)
{
	struct task_security_struct *tsec;
	struct task_struct *tracer;
	struct cred *new;
	u32 sid = 0, ptsid;
	int error;
	char *str = value;

	if (current != p) {
		/* SELinux only allows a process to change its own
		   security attributes. */
		return -EACCES;
	}

	/*
	 * Basic control over ability to set these attributes at all.
	 * current == p, but we'll pass them separately in case the
	 * above restriction is ever removed.
	 */
	if (!strcmp(name, "exec"))
		error = current_has_perm(p, PROCESS__SETEXEC);
	else if (!strcmp(name, "fscreate"))
		error = current_has_perm(p, PROCESS__SETFSCREATE);
	else if (!strcmp(name, "keycreate"))
		error = current_has_perm(p, PROCESS__SETKEYCREATE);
	else if (!strcmp(name, "sockcreate"))
		error = current_has_perm(p, PROCESS__SETSOCKCREATE);
	else if (!strcmp(name, "current"))
		error = current_has_perm(p, PROCESS__SETCURRENT);
	else
		error = -EINVAL;
	if (error)
		return error;

	/* Obtain a SID for the context, if one was specified. */
	if (size && str[1] && str[1] != '\n') {
		if (str[size-1] == '\n') {
			str[size-1] = 0;
			size--;
		}
		error = security_context_to_sid(value, size, &sid);
		if (error == -EINVAL && !strcmp(name, "fscreate")) {
			if (!capable(CAP_MAC_ADMIN))
				return error;
			error = security_context_to_sid_force(value, size,
							      &sid);
		}
		if (error)
			return error;
	}

	new = prepare_creds();
	if (!new)
		return -ENOMEM;

	/* Permission checking based on the specified context is
	   performed during the actual operation (execve,
	   open/mkdir/...), when we know the full context of the
	   operation.  See selinux_bprm_set_creds for the execve
	   checks and may_create for the file creation checks. The
	   operation will then fail if the context is not permitted. */
	tsec = new->security;
	if (!strcmp(name, "exec")) {
		tsec->exec_sid = sid;
	} else if (!strcmp(name, "fscreate")) {
		tsec->create_sid = sid;
	} else if (!strcmp(name, "keycreate")) {
		error = may_create_key(sid, p);
		if (error)
			goto abort_change;
		tsec->keycreate_sid = sid;
	} else if (!strcmp(name, "sockcreate")) {
		tsec->sockcreate_sid = sid;
	} else if (!strcmp(name, "current")) {
		error = -EINVAL;
		if (sid == 0)
			goto abort_change;

		/* Only allow single threaded processes to change context */
		error = -EPERM;
		if (!current_is_single_threaded()) {
			error = security_bounded_transition(tsec->sid, sid);
			if (error)
				goto abort_change;
		}

		/* Check permissions for the transition. */
		error = avc_has_perm(tsec->sid, sid, SECCLASS_PROCESS,
				     PROCESS__DYNTRANSITION, NULL);
		if (error)
			goto abort_change;

		/* Check for ptracing, and update the task SID if ok.
		   Otherwise, leave SID unchanged and fail. */
		ptsid = 0;
		task_lock(p);
		tracer = tracehook_tracer_task(p);
		if (tracer)
			ptsid = task_sid(tracer);
		task_unlock(p);

		if (tracer) {
			error = avc_has_perm(ptsid, sid, SECCLASS_PROCESS,
					     PROCESS__PTRACE, NULL);
			if (error)
				goto abort_change;
		}

		tsec->sid = sid;
	} else {
		error = -EINVAL;
		goto abort_change;
	}

	commit_creds(new);
	return size;

abort_change:
	abort_creds(new);
	return error;
}

static int selinux_secid_to_secctx(u32 secid, char **secdata, u32 *seclen)
{
	return security_sid_to_context(secid, secdata, seclen);
}

static int selinux_secctx_to_secid(const char *secdata, u32 seclen, u32 *secid)
{
	return security_context_to_sid(secdata, seclen, secid);
}

static void selinux_release_secctx(char *secdata, u32 seclen)
{
	kfree(secdata);
}

/*
 *	called with inode->i_mutex locked
 */
static int selinux_inode_notifysecctx(struct inode *inode, void *ctx, u32 ctxlen)
{
	return selinux_inode_setsecurity(inode, XATTR_SELINUX_SUFFIX, ctx, ctxlen, 0);
}

/*
 *	called with inode->i_mutex locked
 */
static int selinux_inode_setsecctx(struct dentry *dentry, void *ctx, u32 ctxlen)
{
	return __vfs_setxattr_noperm(dentry, XATTR_NAME_SELINUX, ctx, ctxlen, 0);
}

static int selinux_inode_getsecctx(struct inode *inode, void **ctx, u32 *ctxlen)
{
	int len = 0;
	len = selinux_inode_getsecurity(inode, XATTR_SELINUX_SUFFIX,
						ctx, true);
	if (len < 0)
		return len;
	*ctxlen = len;
	return 0;
}
#ifdef CONFIG_KEYS

static int selinux_key_alloc(struct key *k, const struct cred *cred,
			     unsigned long flags)
{
	const struct task_security_struct *tsec;
	struct key_security_struct *ksec;

	ksec = kzalloc(sizeof(struct key_security_struct), GFP_KERNEL);
	if (!ksec)
		return -ENOMEM;

	tsec = cred->security;
	if (tsec->keycreate_sid)
		ksec->sid = tsec->keycreate_sid;
	else
		ksec->sid = tsec->sid;

	k->security = ksec;
	return 0;
}

static void selinux_key_free(struct key *k)
{
	struct key_security_struct *ksec = k->security;

	k->security = NULL;
	kfree(ksec);
}

static int selinux_key_permission(key_ref_t key_ref,
				  const struct cred *cred,
				  key_perm_t perm)
{
	struct key *key;
	struct key_security_struct *ksec;
	u32 sid;

	/* if no specific permissions are requested, we skip the
	   permission check. No serious, additional covert channels
	   appear to be created. */
	if (perm == 0)
		return 0;

	sid = cred_sid(cred);

	key = key_ref_to_ptr(key_ref);
	ksec = key->security;

	return avc_has_perm(sid, ksec->sid, SECCLASS_KEY, perm, NULL);
}

static int selinux_key_getsecurity(struct key *key, char **_buffer)
{
	struct key_security_struct *ksec = key->security;
	char *context = NULL;
	unsigned len;
	int rc;

	rc = security_sid_to_context(ksec->sid, &context, &len);
	if (!rc)
		rc = len;
	*_buffer = context;
	return rc;
}

#endif

static struct security_operations selinux_ops = {
	.name =				"selinux",

	.ptrace_access_check =		selinux_ptrace_access_check,
	.ptrace_traceme =		selinux_ptrace_traceme,
	.capget =			selinux_capget,
	.capset =			selinux_capset,
	.capable =			selinux_capable,
	.quotactl =			selinux_quotactl,
	.quota_on =			selinux_quota_on,
	.syslog =			selinux_syslog,
	.vm_enough_memory =		selinux_vm_enough_memory,

	.netlink_send =			selinux_netlink_send,
	.netlink_recv =			selinux_netlink_recv,

	.bprm_set_creds =		selinux_bprm_set_creds,
	.bprm_committing_creds =	selinux_bprm_committing_creds,
	.bprm_committed_creds =		selinux_bprm_committed_creds,
	.bprm_secureexec =		selinux_bprm_secureexec,

	.sb_alloc_security =		selinux_sb_alloc_security,
	.sb_free_security =		selinux_sb_free_security,
	.sb_copy_data =			selinux_sb_copy_data,
	.sb_remount =			selinux_sb_remount,
	.sb_kern_mount =		selinux_sb_kern_mount,
	.sb_show_options =		selinux_sb_show_options,
	.sb_statfs =			selinux_sb_statfs,
	.sb_mount =			selinux_mount,
	.sb_umount =			selinux_umount,
	.sb_set_mnt_opts =		selinux_set_mnt_opts,
	.sb_clone_mnt_opts =		selinux_sb_clone_mnt_opts,
	.sb_parse_opts_str = 		selinux_parse_opts_str,


	.inode_alloc_security =		selinux_inode_alloc_security,
	.inode_free_security =		selinux_inode_free_security,
	.inode_init_security =		selinux_inode_init_security,
	.inode_create =			selinux_inode_create,
	.inode_link =			selinux_inode_link,
	.inode_unlink =			selinux_inode_unlink,
	.inode_symlink =		selinux_inode_symlink,
	.inode_mkdir =			selinux_inode_mkdir,
	.inode_rmdir =			selinux_inode_rmdir,
	.inode_mknod =			selinux_inode_mknod,
	.inode_rename =			selinux_inode_rename,
	.inode_readlink =		selinux_inode_readlink,
	.inode_follow_link =		selinux_inode_follow_link,
	.inode_permission =		selinux_inode_permission,
	.inode_setattr =		selinux_inode_setattr,
	.inode_getattr =		selinux_inode_getattr,
	.inode_setxattr =		selinux_inode_setxattr,
	.inode_post_setxattr =		selinux_inode_post_setxattr,
	.inode_getxattr =		selinux_inode_getxattr,
	.inode_listxattr =		selinux_inode_listxattr,
	.inode_removexattr =		selinux_inode_removexattr,
	.inode_getsecurity =		selinux_inode_getsecurity,
	.inode_setsecurity =		selinux_inode_setsecurity,
	.inode_listsecurity =		selinux_inode_listsecurity,
	.inode_getsecid =		selinux_inode_getsecid,

	.file_permission =		selinux_file_permission,
	.file_alloc_security =		selinux_file_alloc_security,
	.file_free_security =		selinux_file_free_security,
	.file_ioctl =			selinux_file_ioctl,
	.file_mmap =			selinux_file_mmap,
	.file_mprotect =		selinux_file_mprotect,
	.file_lock =			selinux_file_lock,
	.file_fcntl =			selinux_file_fcntl,
	.file_set_fowner =		selinux_file_set_fowner,
	.file_send_sigiotask =		selinux_file_send_sigiotask,
	.file_receive =			selinux_file_receive,

	.dentry_open =			selinux_dentry_open,

	.task_create =			selinux_task_create,
	.cred_alloc_blank =		selinux_cred_alloc_blank,
	.cred_free =			selinux_cred_free,
	.cred_prepare =			selinux_cred_prepare,
	.cred_transfer =		selinux_cred_transfer,
	.kernel_act_as =		selinux_kernel_act_as,
	.kernel_create_files_as =	selinux_kernel_create_files_as,
	.kernel_module_request =	selinux_kernel_module_request,
	.task_setpgid =			selinux_task_setpgid,
	.task_getpgid =			selinux_task_getpgid,
	.task_getsid =			selinux_task_getsid,
	.task_getsecid =		selinux_task_getsecid,
	.task_setnice =			selinux_task_setnice,
	.task_setioprio =		selinux_task_setioprio,
	.task_getioprio =		selinux_task_getioprio,
	.task_setrlimit =		selinux_task_setrlimit,
	.task_setscheduler =		selinux_task_setscheduler,
	.task_getscheduler =		selinux_task_getscheduler,
	.task_movememory =		selinux_task_movememory,
	.task_kill =			selinux_task_kill,
	.task_wait =			selinux_task_wait,
	.task_to_inode =		selinux_task_to_inode,

	.ipc_permission =		selinux_ipc_permission,
	.ipc_getsecid =			selinux_ipc_getsecid,

	.msg_msg_alloc_security =	selinux_msg_msg_alloc_security,
	.msg_msg_free_security =	selinux_msg_msg_free_security,

	.msg_queue_alloc_security =	selinux_msg_queue_alloc_security,
	.msg_queue_free_security =	selinux_msg_queue_free_security,
	.msg_queue_associate =		selinux_msg_queue_associate,
	.msg_queue_msgctl =		selinux_msg_queue_msgctl,
	.msg_queue_msgsnd =		selinux_msg_queue_msgsnd,
	.msg_queue_msgrcv =		selinux_msg_queue_msgrcv,

	.shm_alloc_security =		selinux_shm_alloc_security,
	.shm_free_security =		selinux_shm_free_security,
	.shm_associate =		selinux_shm_associate,
	.shm_shmctl =			selinux_shm_shmctl,
	.shm_shmat =			selinux_shm_shmat,

	.sem_alloc_security =		selinux_sem_alloc_security,
	.sem_free_security =		selinux_sem_free_security,
	.sem_associate =		selinux_sem_associate,
	.sem_semctl =			selinux_sem_semctl,
	.sem_semop =			selinux_sem_semop,

	.d_instantiate =		selinux_d_instantiate,

	.getprocattr =			selinux_getprocattr,
	.setprocattr =			selinux_setprocattr,

	.secid_to_secctx =		selinux_secid_to_secctx,
	.secctx_to_secid =		selinux_secctx_to_secid,
	.release_secctx =		selinux_release_secctx,
	.inode_notifysecctx =		selinux_inode_notifysecctx,
	.inode_setsecctx =		selinux_inode_setsecctx,
	.inode_getsecctx =		selinux_inode_getsecctx,

	.unix_stream_connect =		selinux_socket_unix_stream_connect,
	.unix_may_send =		selinux_socket_unix_may_send,

	.socket_create =		selinux_socket_create,
	.socket_post_create =		selinux_socket_post_create,
	.socket_bind =			selinux_socket_bind,
	.socket_connect =		selinux_socket_connect,
	.socket_listen =		selinux_socket_listen,
	.socket_accept =		selinux_socket_accept,
	.socket_sendmsg =		selinux_socket_sendmsg,
	.socket_recvmsg =		selinux_socket_recvmsg,
	.socket_getsockname =		selinux_socket_getsockname,
	.socket_getpeername =		selinux_socket_getpeername,
	.socket_getsockopt =		selinux_socket_getsockopt,
	.socket_setsockopt =		selinux_socket_setsockopt,
	.socket_shutdown =		selinux_socket_shutdown,
	.socket_sock_rcv_skb =		selinux_socket_sock_rcv_skb,
	.socket_getpeersec_stream =	selinux_socket_getpeersec_stream,
	.socket_getpeersec_dgram =	selinux_socket_getpeersec_dgram,
	.sk_alloc_security =		selinux_sk_alloc_security,
	.sk_free_security =		selinux_sk_free_security,
	.sk_clone_security =		selinux_sk_clone_security,
	.sk_getsecid =			selinux_sk_getsecid,
	.sock_graft =			selinux_sock_graft,
	.inet_conn_request =		selinux_inet_conn_request,
	.inet_csk_clone =		selinux_inet_csk_clone,
	.inet_conn_established =	selinux_inet_conn_established,
	.secmark_relabel_packet =	selinux_secmark_relabel_packet,
	.secmark_refcount_inc =		selinux_secmark_refcount_inc,
	.secmark_refcount_dec =		selinux_secmark_refcount_dec,
	.req_classify_flow =		selinux_req_classify_flow,
	.tun_dev_create =		selinux_tun_dev_create,
	.tun_dev_post_create = 		selinux_tun_dev_post_create,
	.tun_dev_attach =		selinux_tun_dev_attach,

#ifdef CONFIG_SECURITY_NETWORK_XFRM
	.xfrm_policy_alloc_security =	selinux_xfrm_policy_alloc,
	.xfrm_policy_clone_security =	selinux_xfrm_policy_clone,
	.xfrm_policy_free_security =	selinux_xfrm_policy_free,
	.xfrm_policy_delete_security =	selinux_xfrm_policy_delete,
	.xfrm_state_alloc_security =	selinux_xfrm_state_alloc,
	.xfrm_state_free_security =	selinux_xfrm_state_free,
	.xfrm_state_delete_security =	selinux_xfrm_state_delete,
	.xfrm_policy_lookup =		selinux_xfrm_policy_lookup,
	.xfrm_state_pol_flow_match =	selinux_xfrm_state_pol_flow_match,
	.xfrm_decode_session =		selinux_xfrm_decode_session,
#endif

#ifdef CONFIG_KEYS
	.key_alloc =			selinux_key_alloc,
	.key_free =			selinux_key_free,
	.key_permission =		selinux_key_permission,
	.key_getsecurity =		selinux_key_getsecurity,
#endif

#ifdef CONFIG_AUDIT
	.audit_rule_init =		selinux_audit_rule_init,
	.audit_rule_known =		selinux_audit_rule_known,
	.audit_rule_match =		selinux_audit_rule_match,
	.audit_rule_free =		selinux_audit_rule_free,
#endif
};

static __init int selinux_init(void)
{
	if (!security_module_enable(&selinux_ops)) {
		selinux_enabled = 0;
		return 0;
	}

	if (!selinux_enabled) {
		printk(KERN_INFO "SELinux:  Disabled at boot.\n");
		return 0;
	}

	printk(KERN_INFO "SELinux:  Initializing.\n");

	/* Set the security state for the initial task. */
	cred_init_security();

	default_noexec = !(VM_DATA_DEFAULT_FLAGS & VM_EXEC);

	sel_inode_cache = kmem_cache_create("selinux_inode_security",
					    sizeof(struct inode_security_struct),
					    0, SLAB_PANIC, NULL);
	avc_init();

	if (register_security(&selinux_ops))
		panic("SELinux: Unable to register with kernel.\n");

	if (selinux_enforcing)
		printk(KERN_DEBUG "SELinux:  Starting in enforcing mode\n");
	else
		printk(KERN_DEBUG "SELinux:  Starting in permissive mode\n");

	return 0;
}

static void delayed_superblock_init(struct super_block *sb, void *unused)
{
	superblock_doinit(sb, NULL);
}

void selinux_complete_init(void)
{
	printk(KERN_DEBUG "SELinux:  Completing initialization.\n");

	/* Set up any superblocks initialized prior to the policy load. */
	printk(KERN_DEBUG "SELinux:  Setting up existing superblocks.\n");
	iterate_supers(delayed_superblock_init, NULL);
}

/* SELinux requires early initialization in order to label
   all processes and objects when they are created. */
security_initcall(selinux_init);

#if defined(CONFIG_NETFILTER)

static struct nf_hook_ops selinux_ipv4_ops[] = {
	{
		.hook =		selinux_ipv4_postroute,
		.owner =	THIS_MODULE,
		.pf =		PF_INET,
		.hooknum =	NF_INET_POST_ROUTING,
		.priority =	NF_IP_PRI_SELINUX_LAST,
	},
	{
		.hook =		selinux_ipv4_forward,
		.owner =	THIS_MODULE,
		.pf =		PF_INET,
		.hooknum =	NF_INET_FORWARD,
		.priority =	NF_IP_PRI_SELINUX_FIRST,
	},
	{
		.hook =		selinux_ipv4_output,
		.owner =	THIS_MODULE,
		.pf =		PF_INET,
		.hooknum =	NF_INET_LOCAL_OUT,
		.priority =	NF_IP_PRI_SELINUX_FIRST,
	}
};

#if defined(CONFIG_IPV6) || defined(CONFIG_IPV6_MODULE)

static struct nf_hook_ops selinux_ipv6_ops[] = {
	{
		.hook =		selinux_ipv6_postroute,
		.owner =	THIS_MODULE,
		.pf =		PF_INET6,
		.hooknum =	NF_INET_POST_ROUTING,
		.priority =	NF_IP6_PRI_SELINUX_LAST,
	},
	{
		.hook =		selinux_ipv6_forward,
		.owner =	THIS_MODULE,
		.pf =		PF_INET6,
		.hooknum =	NF_INET_FORWARD,
		.priority =	NF_IP6_PRI_SELINUX_FIRST,
	}
};

#endif	/* IPV6 */

static int __init selinux_nf_ip_init(void)
{
	int err = 0;

	if (!selinux_enabled)
		goto out;

	printk(KERN_DEBUG "SELinux:  Registering netfilter hooks\n");

	err = nf_register_hooks(selinux_ipv4_ops, ARRAY_SIZE(selinux_ipv4_ops));
	if (err)
		panic("SELinux: nf_register_hooks for IPv4: error %d\n", err);

#if defined(CONFIG_IPV6) || defined(CONFIG_IPV6_MODULE)
	err = nf_register_hooks(selinux_ipv6_ops, ARRAY_SIZE(selinux_ipv6_ops));
	if (err)
		panic("SELinux: nf_register_hooks for IPv6: error %d\n", err);
#endif	/* IPV6 */

out:
	return err;
}

__initcall(selinux_nf_ip_init);

#ifdef CONFIG_SECURITY_SELINUX_DISABLE
static void selinux_nf_ip_exit(void)
{
	printk(KERN_DEBUG "SELinux:  Unregistering netfilter hooks\n");

	nf_unregister_hooks(selinux_ipv4_ops, ARRAY_SIZE(selinux_ipv4_ops));
#if defined(CONFIG_IPV6) || defined(CONFIG_IPV6_MODULE)
	nf_unregister_hooks(selinux_ipv6_ops, ARRAY_SIZE(selinux_ipv6_ops));
#endif	/* IPV6 */
}
#endif

#else /* CONFIG_NETFILTER */

#ifdef CONFIG_SECURITY_SELINUX_DISABLE
#define selinux_nf_ip_exit()
#endif

#endif /* CONFIG_NETFILTER */

#ifdef CONFIG_SECURITY_SELINUX_DISABLE
static int selinux_disabled;

int selinux_disable(void)
{
	extern void exit_sel_fs(void);

	if (ss_initialized) {
		/* Not permitted after initial policy load. */
		return -EINVAL;
	}

	if (selinux_disabled) {
		/* Only do this once. */
		return -EINVAL;
	}

	printk(KERN_INFO "SELinux:  Disabled at runtime.\n");

	selinux_disabled = 1;
	selinux_enabled = 0;

	reset_security_ops();

	/* Try to destroy the avc node cache */
	avc_disable();

	/* Unregister netfilter hooks. */
	selinux_nf_ip_exit();

	/* Unregister selinuxfs. */
	exit_sel_fs();

	return 0;
}
#endif<|MERGE_RESOLUTION|>--- conflicted
+++ resolved
@@ -1496,13 +1496,9 @@
 {
 	struct common_audit_data ad;
 
-<<<<<<< HEAD
-	return avc_has_perm_flags(sid, isec->sid, isec->sclass, perms, adp, flags);
-=======
 	COMMON_AUDIT_DATA_INIT(&ad, INODE);
 	ad.u.inode = inode;
 	return inode_has_perm(cred, inode, perms, &ad, flags);
->>>>>>> 56299378
 }
 
 /* Same as inode_has_perm, but pass explicit audit data containing
@@ -1515,11 +1511,6 @@
 	struct inode *inode = dentry->d_inode;
 	struct common_audit_data ad;
 
-<<<<<<< HEAD
-	COMMON_AUDIT_DATA_INIT(&ad, FS);
-	ad.u.fs.path.mnt = mnt;
-	ad.u.fs.path.dentry = dentry;
-=======
 	COMMON_AUDIT_DATA_INIT(&ad, DENTRY);
 	ad.u.dentry = dentry;
 	return inode_has_perm(cred, inode, av, &ad, 0);
@@ -1537,7 +1528,6 @@
 
 	COMMON_AUDIT_DATA_INIT(&ad, PATH);
 	ad.u.path = *path;
->>>>>>> 56299378
 	return inode_has_perm(cred, inode, av, &ad, 0);
 }
 
@@ -2137,13 +2127,8 @@
 						struct tty_file_private, list);
 			file = file_priv->file;
 			inode = file->f_path.dentry->d_inode;
-<<<<<<< HEAD
-			if (inode_has_perm(cred, inode,
-					   FILE__READ | FILE__WRITE, NULL, 0)) {
-=======
 			if (inode_has_perm_noadp(cred, inode,
 					   FILE__READ | FILE__WRITE, 0)) {
->>>>>>> 56299378
 				drop_tty = 1;
 			}
 		}
@@ -3248,11 +3233,7 @@
 	 * new inode label or new policy.
 	 * This check is not redundant - do not remove.
 	 */
-<<<<<<< HEAD
-	return inode_has_perm(cred, inode, open_file_to_av(file), NULL, 0);
-=======
 	return inode_has_perm_noadp(cred, inode, open_file_to_av(file), 0);
->>>>>>> 56299378
 }
 
 /* task security operations */
